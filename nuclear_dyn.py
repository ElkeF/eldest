#!/usr/bin/python

##########################################################################
#                                    ELDEST                              #
#        Investigating Electronic Decay Processes with Streaking         #
##########################################################################
# Purpose:                                                               #
#          - A program to simulate the time-resolved RICD spectroscopy   #
#            including quantum nuclear dynamics.                         #
#                                                                        #
##########################################################################
# written by: Elke Fasshauer November 2020                               #
# extended by: Alexander Riegel July 2023                                #
##########################################################################

import scipy
import scipy.integrate as integrate
from scipy.signal import argrelextrema
from scipy.special import erf
import numpy as np
import sciconv
import complex_integration as ci
import in_out
import sys
import warnings
import wellenfkt as wf
from datetime import datetime
<<<<<<< HEAD

dt_start = datetime.now()
print(str(dt_start))
=======
>>>>>>> c1927ea7

dt_start = datetime.now()
print(str(dt_start))

# don't print warnings unless python -W ... is used
if not sys.warnoptions:
    warnings.simplefilter("ignore")

infile = sys.argv[1]
print(infile)

#-------------------------------------------------------------------------
# open outputfile
outfile = open("eldest.out", mode='w')
pure_out = open('full.dat', mode='w')
movie_out = open('movie.dat', mode='w')
#popfile = open("pop.dat", mode='w')

outfile.write(str(dt_start) + '\n')
outfile.write("The results were obtained with nuclear_dyn.py \n")
#-------------------------------------------------------------------------
# set some defaults
Xshape = 'convoluted'

#-------------------------------------------------------------------------
# read inputfile
# (see next section for explanations of most symbols)
# ( * X_sinsq, X_gauss are simply Booleans, created by in_out from X_shape)
# ( * phi is the phase for the IR pulse potential cosine-oscillation, a remnant from PRA 2020)
# ( * integ, integ_outer are integration schemes: [analytic,] quadrature, romberg)
# (currently NOT in use: cdg_au, tau_a_s, tau_b_s interact_eV, Lshape, shift_step_s, phi, grad_delta, R_eq_AA, gs_const, res_const)
# ( * Er_b_eV and E_fin_eV_2 will be converted to au, but these will not be used afterwards)
# ( * tau_s_2 will be converted to au at this to Gamma, but this will not be used afterwards)
# ( * omega_eV will be converted to au, from which TL and A0L are calculated, but other than being used for needless printing and for check_input, they will not be used afterwards)
# ( * n_L and I_L only lead to related qnts like TL, E0L and A0L, for which above holds)
# ( * FWHM_L will be converted to au and this printed, but not be used afterwards)
# ( * fin_d will be used to bind fin_const for Morse final potential, but both will not be used afterwards)

# (q is explicit input, not calced as q = rdg / (cdg pi VEr) = sqrt(2 tau / pi) rdg / cdg )

(rdg_au, cdg_au,
 Er_a_eV, Er_b_eV, tau_a_s, tau_b_s, E_fin_eV, tau_s, E_fin_eV_2, tau_s_2,
 interact_eV,
 Omega_eV, n_X, I_X, X_sinsq, X_gauss, Xshape,
 omega_eV, n_L, I_L, Lshape, delta_t_s, shift_step_s, phi, q, FWHM_L,
 tmax_s, timestep_s, E_step_eV,
 E_min_eV, E_max_eV,
 integ, integ_outer, Gamma_type,
 mass1, mass2, grad_delta, R_eq_AA,
 gs_de, gs_a, gs_Req, gs_const,
 res_de, res_a, res_Req, res_const,
 fin_a, fin_b, fin_c, fin_d, fin_pot_type
 ) = in_out.read_input(infile, outfile)

#-------------------------------------------------------------------------
# Convert input parameters to atomic units
#-------------------------------------------------------------------------
Er_a_au        = sciconv.ev_to_hartree(Er_a_eV)     # resonance E for RICD + AI
#Er_b_au        = sciconv.ev_to_hartree(Er_b_eV)     # resonance E for ICD
Er_au          = Er_a_au        # ? One could delete Er_a_au altogether
E_fin_au       = sciconv.ev_to_hartree(E_fin_eV)    # (same as for Er)
E_fin_au_1     = sciconv.ev_to_hartree(E_fin_eV)    # final E for sRICD

tau_au_1       = sciconv.second_to_atu(tau_s)       # lifetime for sRICD res. st.
tau_au         = tau_au_1                           # (same as for Er)
Gamma_au       = 1. / tau_au
Gamma_eV       = sciconv.hartree_to_ev(Gamma_au)
outfile.write('Gamma_eV = ' + str(Gamma_eV) + '\n')
# print('Dependence of Gamma on R = ', Gamma_type)
# outfile.write('Dependence of Gamma on R = ' + str(Gamma_type) + '\n')

# second final state
#E_fin_au_2       = sciconv.ev_to_hartree(E_fin_eV_2)
#tau_au_2         = sciconv.second_to_atu(tau_s_2)
#Gamma_au_2       = 1. / tau_au_2

# laser parameters
Omega_au      = sciconv.ev_to_hartree(Omega_eV)
if (X_sinsq):
    TX_au     = n_X * 2 * np.pi / Omega_au
elif(X_gauss):
    sigma     = np.pi * n_X / (Omega_au * np.sqrt(np.log(2)))
    FWHM      = 2 * np.sqrt( 2 * np.log(2)) * sigma
    TX_au     = 5 * sigma
    sigma_E   = 1. / (2 * sigma)
    width_E   = 5 * sigma_E
    EX_max_au = Omega_au + 0.5 * width_E
    print('sigma [s] = ', sciconv.atu_to_second(sigma))
    print('FWHM [s] = ', sciconv.atu_to_second(FWHM))
    print('sigma_E [eV] = ', sciconv.hartree_to_ev(sigma_E))
    print('XUV reaches up to {:5.5f} au = {:5.5f} eV'.format(
<<<<<<< HEAD
        EX_max_au, sciconv.hartree_to_ev(EX_max_au)))    
=======
        EX_max_au, sciconv.hartree_to_ev(EX_max_au)))
>>>>>>> c1927ea7
    outfile.write('sigma [s] = ' + str(sciconv.atu_to_second(sigma)) + '\n')
    outfile.write('FWHM [s] = ' + str(sciconv.atu_to_second(FWHM)) + '\n')
    outfile.write('sigma_E [eV] = ' + str(sciconv.hartree_to_ev(sigma_E)) + '\n')
    outfile.write('XUV reaches up to {:5.5f} au = {:5.5f} eV\n'.format(
        EX_max_au, sciconv.hartree_to_ev(EX_max_au)))
print('end of the first pulse [s] = ', sciconv.atu_to_second(TX_au/2))
outfile.write('end of the first pulse [s] = ' + str(sciconv.atu_to_second(TX_au/2)) + '\n')
I_X_au        = sciconv.Wcm2_to_aiu(I_X)
print('I_X [W/cm^2] = ', I_X)
print('I_X_au = ', I_X_au)
E0X           = np.sqrt(I_X_au)
A0X           = E0X / Omega_au
print('A0X [au] = ', A0X)

omega_au      = sciconv.ev_to_hartree(omega_eV)
#FWHM_L_au     = sciconv.second_to_atu(FWHM_L)
#sigma_L_au    = FWHM_L_au / np.sqrt(8 * np.log(2))      # assume Gaussian envelope for second pulse
#a             = 5./2 * sigma_L_au       # half duration of IR pulse (delta_t - a, delta_t + a); in PRA 2020: small-delta t
#print("FWHM_L [s] = ", FWHM_L)
#print("sigma_L [s] = ", sciconv.atu_to_second(sigma_L_au))
TL_au         = n_L * 2 * np.pi / omega_au
#print('start of IR pulse [s] = ', delta_t_s - sciconv.atu_to_second(TL_au/2))
#print('end of IR pulse [s] = ', delta_t_s + sciconv.atu_to_second(TL_au/2))
I_L_au        = sciconv.Wcm2_to_aiu(I_L)
#print('I_L [W/cm^2] = ', I_L)
#print('I_L_au = ', I_L_au)
E0L           = np.sqrt(I_L_au)
##print('E0L [au] = ', E0L)
A0L           = E0L / omega_au
#print('A0L [au] = ', A0L)
delta_t_au    = sciconv.second_to_atu(delta_t_s)        # t diff between the maxima of the two pulses

# parameters of the simulation
tmax_au       = sciconv.second_to_atu(tmax_s)
timestep_au   = sciconv.second_to_atu(timestep_s)
E_step_au = sciconv.ev_to_hartree(E_step_eV)

E_min_au = sciconv.ev_to_hartree(E_min_eV)
E_max_au = sciconv.ev_to_hartree(E_max_eV)

VEr_au        = np.sqrt(Gamma_au/ (2*np.pi))
print('VEr_au = ', VEr_au)
outfile.write('VEr_au = ' + str(VEr_au) + '\n')

#VEr_au_1      = VEr_au      # (same as for Er)

#test q=1
cdg_au_V = rdg_au / ( q * np.pi * VEr_au)

#if Gamma_type == 'const':

if Gamma_type =='R6':
    VEr_au = VEr_au*res_Req**3                            # adjusts VEr_au by the R dependent factor
    print('VEr_au_adjusted = ', VEr_au)
    outfile.write('VEr_au_adjusted = ' + str(VEr_au) + '\n')



#-------------------------------------------------------------------------
# Potential details
# vibrational energies of Morse potentials
print()
print('-----------------------------------------------------------------')
outfile.write('\n' + '-----------------------------------------------------------------' + '\n')
red_mass = wf.red_mass_au(mass1,mass2)
print("red_mass [au] = ", red_mass)

#ground state
print()
print("Ground state")
print('-----------------------------------------------------------------')
print("Energies of vibrational states of the ground state")
outfile.write('\n' + '-----------------------------------------------------------------' + '\n')
outfile.write("Energies of vibrational states of the ground state" + '\n')
lambda_param_gs = np.sqrt(2*red_mass*gs_de) / gs_a
n_gs_max = int(lambda_param_gs - 0.5)
print("n_gs_max = ", n_gs_max)
print('n_gs  ' + 'E [au]            ' + 'E [eV]')
outfile.write('n_gs  ' + 'E [au]            ' + 'E [eV]' + '\n')
E_kappas = []   # collects vibr energies of GS
for n in range (0,n_gs_max+1):
    ev = wf.eigenvalue(n,gs_de,gs_a,red_mass)   # ev stands for eigenvalue, not for electronvolt (it is, in fact, in au!)
    E_kappas.append(ev)
    outfile.write('{:4d}  {:14.10E}  {:14.10E}\n'.format(n,ev,sciconv.hartree_to_ev(ev)))
    print('{:4d}  {:14.10E}  {:14.10E}'.format(n,ev,sciconv.hartree_to_ev(ev)))

#resonant state
print()
print("Resonant state")
print('-----------------------------------------------------------------')
print("Energies of vibrational states of the resonant state")
outfile.write('\n' + '-----------------------------------------------------------------' + '\n')
outfile.write("Energies of vibrational states of the resonant state" + '\n')
lambda_param_res = np.sqrt(2*red_mass*res_de) / res_a
n_res_max = int(lambda_param_res - 0.5)
print("n_res_max = ", n_res_max)
E_lambdas = []
outfile.write('n_res  ' + 'E [au]            ' + 'E [eV]' + '\n')
print('n_res  ' + 'E [au]            ' + 'E [eV]')
for n in range (0,n_res_max+1):
    ev = wf.eigenvalue(n,res_de,res_a,red_mass)
    E_lambdas.append(ev)
    outfile.write('{:5d}  {:14.10E}  {:14.10E}\n'.format(n,ev,sciconv.hartree_to_ev(ev)))
    print('{:5d}  {:14.10E}  {:14.10E}'.format(n,ev,sciconv.hartree_to_ev(ev)))

#final state
print()
print("Final state")
print('-----------------------------------------------------------------')
<<<<<<< HEAD
print("Energies of vibrational states of the final state")
outfile.write('\n' + '-----------------------------------------------------------------' + '\n')
outfile.write("Energies of vibrational states of the final state" + '\n')
=======
outfile.write('\n' + '-----------------------------------------------------------------' + '\n')
>>>>>>> c1927ea7
if (fin_pot_type == 'morse'):
    print("Energies of vibrational states of the final state")
    outfile.write("Energies of vibrational states of the final state" + '\n')
    fin_de    = fin_a
    fin_a     = fin_b
    fin_Req   = fin_c
    fin_const = fin_d
    lambda_param_fin = np.sqrt(2*red_mass*fin_de) / fin_a
    n_fin_max = int(lambda_param_fin - 0.5)     # Maximum quantum number = n_fin_max -> number of states = n_fin_max + 1
    print("n_fin_max = ", n_fin_max)
    E_mus = []
    print('n_fin  ' + 'E [au]            ' + 'E [eV]')
    outfile.write('n_fin  ' + 'E [au]            ' + 'E [eV]' + '\n')
    for n in range (0,n_fin_max+1):
        ev = wf.eigenvalue(n,fin_de,fin_a,red_mass)
        E_mus.append(ev)
        outfile.write('{:5d}  {:14.10E}  {:14.10E}\n'.format(n,ev,sciconv.hartree_to_ev(ev)))
        print('{:5d}  {:14.10E}  {:14.10E}'.format(n,ev,sciconv.hartree_to_ev(ev)))
<<<<<<< HEAD


=======
elif (fin_pot_type in ('hyperbel','hypfree')):
    print('Final state is repulsive')
    outfile.write('Final state is repulsive' + '\n')
    fin_hyp_a = fin_a
    fin_hyp_b = fin_b
    E_fin_au = fin_hyp_b        # Since for an all-repulsive state there is no minimum (E_fin), E_fin is set to the final potential at infinite distance, i.e. fin_hyp_b
    E_fin_au_1 = fin_hyp_b
    R_hyp_step = fin_c
    threshold = fin_d   # If, coming from high mu, for a certain mu all |<mu|kappa>| and |<mu|lambda>| are < threshold, don't calc FCF and integrals for all mu < that mu
    E_mus = []
    R_start_EX_max = fin_hyp_a / (EX_max_au - fin_hyp_b)        # R_start of hyperbola corresponding to EX_max_au, used as minimum starting point for discretizing final vibr states
    outfile.write('Continuous vibrational states of the final state are discretized:\n')
    outfile.write('Energy of highest possibly considered vibrational state\n of the final state is {0:.5f} eV\nStep widths down from there decrease as (eV) {1:.5f}, {2:.5f} ...\n'.format(
        sciconv.hartree_to_ev(EX_max_au - fin_hyp_b),
        sciconv.hartree_to_ev(fin_hyp_a / R_start_EX_max  -  fin_hyp_a / (R_start_EX_max + R_hyp_step)),
        sciconv.hartree_to_ev(fin_hyp_a / (R_start_EX_max + R_hyp_step)  - fin_hyp_a / (R_start_EX_max + 2 * R_hyp_step)) ))
    outfile.write('Each E_mu is calculated as {0} au / R_start,\n where R_start begins at {1:.5f} au = {2:.5f} A\n and increases in constant steps of width {3:.5f} au = {4:.5f} A\n'.format(
        fin_hyp_a, R_start_EX_max, sciconv.bohr_to_angstrom(R_start_EX_max), R_hyp_step, sciconv.bohr_to_angstrom(R_hyp_step) ))
    print('Continuous vibrational states of the final state are discretized:')
    print('Energy of highest possibly considered vibrational state\n of the final state is {0:.5f} eV\nStep widths down from there decrease as (eV) {1:.5f}, {2:.5f} ...'.format(
        sciconv.hartree_to_ev(EX_max_au - fin_hyp_b),
        sciconv.hartree_to_ev(fin_hyp_a / R_start_EX_max  -  fin_hyp_a / (R_start_EX_max + R_hyp_step)),
        sciconv.hartree_to_ev(fin_hyp_a / (R_start_EX_max + R_hyp_step)  - fin_hyp_a / (R_start_EX_max + 2 * R_hyp_step)) ))
    print('Each E_mu is calculated as {0} au / R_start,\n where R_start begins at {1:.5f} au = {2:.5f} A\n and increases in constant steps of width {3:.5f} au = {4:.5f} A'.format(
        fin_hyp_a, R_start_EX_max, sciconv.bohr_to_angstrom(R_start_EX_max), R_hyp_step, sciconv.bohr_to_angstrom(R_hyp_step) ))
>>>>>>> c1927ea7

#-------------------------------------------------------------------------
# Franck-Condon factors
#-------------------------------------------------------------------------
gs_res =  []    # collects sub-lists of FC overlaps: [<l0|k0>, <l1|k0>, ...], [<l0|k1, <l1|k1>, ...], ...
gs_fin =  []
res_fin = []
R_min = sciconv.angstrom_to_bohr(1.5)+0.01
R_max = sciconv.angstrom_to_bohr(30.0)

<<<<<<< HEAD

# Numerical integration failsafe check: calculate test FC overlap integral

tmp=np.array((0,0))


while tmp[0] <= (1000*tmp[1]):                                                                   # checks if the test integral is at least three orders of magnitude larger than the estimated error

    R_min -= 0.01                                                                                # if so: lower the lower integration bound by 0.01 bohr
    if Gamma_type == 'const':
        func = lambda R: (np.conj(wf.psi_n(R,0,fin_a,fin_Req,red_mass,fin_de))
                                    * wf.psi_n(R,0,res_a,res_Req,red_mass,res_de))
    elif Gamma_type == 'R6':
        func = lambda R: (np.conj(wf.psi_n(R,0,fin_a,fin_Req,red_mass,fin_de))
                                    * wf.psi_n(R,0,res_a,res_Req,red_mass,res_de) * (1/R**3) )
    tmp = integrate.quad(func, R_min, R_max, limit=500)

print('-----------------------------------------------------------------')
print()
print('Lower bound of integration over R for the Franck-Condon factors')
print("R_min =",R_min)
outfile.write('-----------------------------------------------------------------' + '\n')
outfile.write('Lower bound of integration over R for the Franck-Condon factors' + '\n')
outfile.write('R_min = {:14.10E}\n'.format(R_min))
=======
for k in range(0,n_gs_max+1):   # prepare the above (empty) sub-lists
    gs_fin.append(list())
for l in range(0,n_res_max+1):
    res_fin.append(list())

>>>>>>> c1927ea7
# ground state - resonant state <lambda|kappa>
print('-----------------------------------------------------------------')
print("Franck-Condon overlaps between ground and resonant state")
print('n_gs  ' + 'n_res  ' + '<res|gs>')
outfile.write('\n' + '-----------------------------------------------------------------' + '\n')
outfile.write("Franck-Condon overlaps between ground and resonant state" + '\n')
outfile.write('n_gs  ' + 'n_res  ' + '<res|gs>' + '\n')
for i in range (0,n_gs_max+1):
    tmp = []
    for j in range (0,n_res_max+1):
        FC = wf.FC(j,res_a,res_Req,res_de,red_mass,
<<<<<<< HEAD
                   i,gs_a,gs_Req,gs_de,R_min,R_max)
=======
                   i,gs_a,gs_Req,gs_de,R_min,R_max,
                   epsabs=1e-10)
>>>>>>> c1927ea7
        tmp.append(FC)
        outfile.write('{:4d}  {:5d}  {:14.10E}\n'.format(i,j,FC))
        print(('{:4d}  {:5d}  {:14.10E}'.format(i,j,FC)))
    gs_res.append(tmp)
<<<<<<< HEAD
 
# ground state - final state <mu|kappa>
=======
    
# ground state - final state <mu|kappa>   and   resonant state - final state <mu|lambda>
if (fin_pot_type == 'morse'):
    for m in range(0,n_fin_max+1):
        for k in range(0,n_gs_max+1):
            FC = wf.FC(m,fin_a,fin_Req,fin_de,red_mass,
                       k,gs_a,gs_Req,gs_de,R_min,R_max,
                       epsabs=1e-10)
            gs_fin[k].append(FC)
        for l in range(0,n_res_max+1):
            FC = wf.FC(m,fin_a,fin_Req,fin_de,red_mass,
                       l,res_a,res_Req,res_de,R_min,R_max,
                       epsabs=1e-10)
            res_fin[l].append(FC)

elif (fin_pot_type in ('hyperbel','hypfree')):
    if (len(sys.argv) == 3):            # If a second input file is provided, read in the gs-fin and res-fin FC integrals from it and skip their calculation
        gs_fin, res_fin, n_fin_max_list, n_fin_max_X = in_out.read_fc_input(sys.argv[2])
        R_start = R_start_EX_max        # Initialize R_start at the lowest considered value (then increase R_start by a constant R_hyp_step)
        for m in range(0,n_fin_max_X+1):
            E_mu = fin_hyp_a / R_start
            E_mus.insert(0,E_mu)        # Present loop starts at high energies, but these shall get high mu numbers = stand at the end of the lists -> fill lists from right to left
            R_start = R_start + R_hyp_step
        norm_factor = 1. 
    else:
        FCfunc = wf.FCmor_hyp if (fin_pot_type == 'hyperbel') else wf.FCmor_freehyp
        Req_max = max(gs_Req, res_Req)
        R_start = R_start_EX_max        # Initialize R_start at the lowest considered value (then increase R_start by a constant R_hyp_step)
        thresh_flag = -1                # Initialize flag for FC-calc stop. Counts how often in a (mu) row all FC fall below threshold
        while (thresh_flag < 3):        # Stop FC calc if all |FC| < threshold for 3 consecutive mu
            print(f'--- R = {sciconv.bohr_to_angstrom(R_start):7.4f} A') 
            E_mu = fin_hyp_a / R_start
            E_mus.insert(0,E_mu)        # Present loop starts at high energies, but these shall get high mu numbers = stand at the end of the lists -> fill lists from right to left
    #        print(f'--- R_start = {R_start:7.4f} au = {sciconv.bohr_to_angstrom(R_start):7.4f} A   ###   E_mu = {E_mu:7.5f} au = {sciconv.hartree_to_ev(E_mu):7.4f} eV   ###   steps: {int((R_start - R_start_EX_max) / R_hyp_step  + 0.1)}')    #?
    #        outfile.write(f'--- R_start = {R_start:7.4f} au = {sciconv.bohr_to_angstrom(R_start):7.4f} A   ###   E_mu = {E_mu:7.5f} au = {sciconv.hartree_to_ev(E_mu):7.4f} eV   ###   steps: {int((R_start - R_start_EX_max) / R_hyp_step  + 0.1)}\n')    #?
            for k in range(0,n_gs_max+1):
                FC = FCfunc(k,gs_a,gs_Req,gs_de,red_mass,
                            fin_hyp_a,fin_hyp_b,R_start,R_min,R_max,
                            epsabs=1e-14,limit=500)
                gs_fin[k].insert(0,FC)
                print(f'k = {k}, |gs_fin|  = {np.abs(FC):10.10E}')   #?
    #            outfile.write(f'k = {k}, gs_fin  = {FC: 10.10E}, |gs_fin|  = {np.abs(FC):10.10E}\n')   #?
            for l in range(0,n_res_max+1):
                FC = FCfunc(l,res_a,res_Req,res_de,red_mass,
                            fin_hyp_a,fin_hyp_b,R_start,R_min,R_max,
                            epsabs=1e-14,limit=500)
                res_fin[l].insert(0,FC)
                print(f'l = {l}, |res_fin| = {np.abs(FC):10.10E}')   #?
    #            outfile.write(f'l = {l}, res_fin = {FC: 10.10E}, |res_fin| = {np.abs(FC):10.10E}\n')   #?
            if (R_start > Req_max):         # Do not stop FC calc as long as R_start has not surpassed all Req
                if (all(np.abs( gs_fin[k][0]) < threshold for k in range(0, n_gs_max+1)) and
                    all(np.abs(res_fin[l][0]) < threshold for l in range(0,n_res_max+1)) ):
                    if (thresh_flag != -1):     # -1 can only occur at lowest R_start values (once any FC > threshold: flag is set to 0, then stays >= 0) -> dont stop calc right at start just bc FC are small there
                        thresh_flag = thresh_flag + 1
                else:
                    thresh_flag = 0         # If any FC overlap > threshold, reset flag -> only (mu-)consecutive threshold check passes shall stop calc
    #        print(f'thresh_flag = {thresh_flag}')                                                                               #?
    #        outfile.write(f'thresh_flag = {thresh_flag}\n')                                                                               #?
            R_start = R_start + R_hyp_step

        # Enforce FC sum rule: for a bound vibr state |b> (b=kappa,lambda), int_0^inf dEmu <b|mu><mu|b> = 1, or discretized, sum_Emu DeltaE <b|mu><mu|b> = 1, i. e. sum_Rmu = DeltaR Va/Rmu^2 <b|mu><mu|b> = 1
    #    norm_fin_gs = []        # Current values of the sum_Rmu with |b> = |kappa>
    #    norm_fin_res = []       # Current values of the sum_Rmu with |b> = |lambda>
    #    for k in range(0,n_gs_max+1):
    #        norm_fin_gs.append(R_hyp_step / fin_hyp_a * np.sum(np.abs(gs_fin[k])**2 * np.array(E_mus)**2))
    #        gs_fin[k] = gs_fin[k] / np.sqrt(norm_fin_gs[k])     # Rescale FC overlaps <k|m> so that sum_Rmu = 1
    #    for l in range(0,n_res_max+1):
    #        norm_fin_res.append(R_hyp_step / fin_hyp_a * np.sum(np.abs(res_fin[l])**2 * np.array(E_mus)**2))
    #        res_fin[l] = res_fin[l] / np.sqrt(norm_fin_res[l])  # Rescale FC overlaps <l|m> so that sum_Rmu = 1
    #    print('norm_fin_gs =', norm_fin_gs)
    #    print('norm_fin_res =', norm_fin_res)
    #    outfile.write('norm_fin_gs = ' + str(norm_fin_gs) + '\n')       #?
    #    outfile.write('norm_fin_res = ' + str(norm_fin_res) + '\n')     #?
        norm_factor = R_hyp_step / fin_hyp_a * np.sum(np.abs(gs_fin[0])**2 * np.array(E_mus)**2)   # All FC overlaps will be rescaled using the sum_Rmu with |b> = |k=0>
        for k in range(0,n_gs_max+1):
            gs_fin[k] = gs_fin[k] / np.sqrt(norm_factor)        # Rescale FC overlaps <k|m>
        for l in range(0,n_res_max+1):
            res_fin[l] = res_fin[l] / np.sqrt(norm_factor)      # Rescale FC overlaps <l|m>

        n_fin_max_list = []             # Max quantum number considered in non-direct ionization for each lambda (all vibr fin states above the resp res state are discarded)
        for E_l in E_lambdas:
            for n_fin in range(len(E_mus)-1, -1, -1):           # Loop over E_mus from back to start
                if (E_fin_au + E_mus[n_fin] <= Er_au + E_l):    # The highest (i.e. first, since loop starts at high n_fin) n_fin for which (E_fin + E_mu <= E_res + E_l) is n_fin_max for this l
                    n_fin_max_list.append(n_fin)
                    break
        n_fin_max_X = len(E_mus) - 1                            # Will be used in hyperbel/hypfree case as the very highest nmu


>>>>>>> c1927ea7
print()
print('-----------------------------------------------------------------')
print("Franck-Condon overlaps between ground and final state")
outfile.write('\n' + '-----------------------------------------------------------------' + '\n')
outfile.write("Franck-Condon overlaps between ground and final state" + '\n')
<<<<<<< HEAD
print('n_gs  ' +'n_fin  ' + '<fin|gs>')
outfile.write('n_gs  ' +'n_fin  ' + '<fin|gs>' + '\n')
if fin_pot_type == 'morse':
    for i in range (0,n_gs_max+1):
        tmp = []
        for j in range (0,n_fin_max+1):
            FC = wf.FC(j,fin_a,fin_Req,fin_de,red_mass,
                       i,gs_a,gs_Req,gs_de,R_min,R_max)
            tmp.append(FC)
            outfile.write('{:4d}  {:5d}  {:14.10E}\n'.format(i,j,FC))
            print(('{:4d}  {:5d}  {:14.10E}'.format(i,j,FC)))
        gs_fin.append(tmp)

# resonant state - final state <mu|lambda>
=======
if (fin_pot_type in ('hyperbel','hypfree')):
    print('norm_factor =', norm_factor)
    outfile.write('norm_factor = ' + str(norm_factor) + '\n')

print('n_gs  ' +'n_fin  ' + '<fin|gs>')
outfile.write('n_gs  ' +'n_fin  ' + '<fin|gs>' + '\n')

if (fin_pot_type in ('hyperbel','hypfree')):
    n_fin_max = n_fin_max_X
for k in range(0,n_gs_max+1):
    for m in range(0,n_fin_max+1):
        FC = gs_fin[k][m]
        outfile.write('{:4d}  {:5d}  {: 14.10E}\n'.format(k,m,FC))
        if (fin_pot_type == 'morse'):
            print(('{:4d}  {:5d}  {: 14.10E}'.format(k,m,FC)))
        elif (fin_pot_type in ('hyperbel','hypfree')):
            if (m == 0 or m == n_fin_max-1 or m == n_fin_max):      # Don't print all the FC, just the first two and last two (per GS vibr state)
                print(('{:4d}  {:5d}  {: 14.10E}'.format(k,m,FC)))
            elif (m == 1):
                print(('{:4d}  {:5d}  {: 14.10E}'.format(k,m,FC)))
                print('  ...')

>>>>>>> c1927ea7
print()
print('-----------------------------------------------------------------')
print("Franck-Condon overlaps between final and resonant state")
outfile.write('\n' + '-----------------------------------------------------------------' + '\n')
outfile.write("Franck-Condon overlaps between final and resonant state" + '\n')
print('n_res  ' +'n_fin  ' + '<fin|res>')
outfile.write('n_res  ' +'n_fin  ' + '<fin|res>' + '\n')
<<<<<<< HEAD
if fin_pot_type == 'morse':
    for i in range (0,n_res_max+1):
        tmp = []
        for j in range (0,n_fin_max+1):
                if Gamma_type == 'const':
                    FC = wf.FC(j,fin_a,fin_Req,fin_de,red_mass,
                        i,res_a,res_Req,res_de,R_min,R_max)
                if Gamma_type == 'R6':
                    FC = wf.FCR6j,fin_a,fin_Req,fin_de,red_mass,                          # variation of the FC subroutine that considers 1/R^3
                        i,res_a,res_Req,res_de,R_min,R_max)
                tmp.append(FC)
                outfile.write('{:5d}  {:5d}  {:14.10E}\n'.format(i,j,FC))
                print(('{:5d}  {:5d}  {:14.10E}'.format(i,j,FC)))
                res_fin.append(tmp)
=======

for l in range(0,n_res_max+1):
    if (fin_pot_type in ('hyperbel','hypfree')):
        n_fin_max = n_fin_max_list[l]
    for m in range(0,n_fin_max+1):
        FC = res_fin[l][m]
        outfile.write('{:5d}  {:5d}  {: 14.10E}\n'.format(l,m,FC))
        if (fin_pot_type == 'morse'):
            print(('{:5d}  {:5d}  {: 14.10E}'.format(l,m,FC)))
        elif (fin_pot_type in ('hyperbel','hypfree')):
            if (m == 0 or m == n_fin_max-1 or m == n_fin_max):
                print(('{:5d}  {:5d}  {: 14.10E}'.format(l,m,FC)))
            elif (m == 1):
                print(('{:5d}  {:5d}  {: 14.10E}'.format(l,m,FC)))
                print('   ...')
if (fin_pot_type in ('hyperbel','hypfree')):
    print("All overlaps between ground or resonant state and final state\n outside the indicated quantum numbers are considered zero")
    outfile.write("All overlaps between ground or resonant state and final state\n outside the indicated quantum numbers are considered zero\n")
>>>>>>> c1927ea7

# sum over mup of product <lambda|mup><mup|kappa>       where mup means mu prime
indir_FCsums = []
for l in range (0,n_res_max+1):
    indir_FCsum = 0
<<<<<<< HEAD
    for j in range (0,n_fin_max+1):
        tmp = np.conj(res_fin[i][j]) * gs_fin[0][j]     # = <mu_j|lambda_i>* <mu_j|kappa_0> = <lambda_i|mu_j><mu_j|kappa_0> = <li|mj><mj|k0>
        indir_FCsum = indir_FCsum + tmp                 # = sum_j <li|mj><mj|k0>
    indir_FCsums.append(indir_FCsum)                    # = [sum_j <l1|mj><mj|k0>, sum_j <l2|mj><mj|k0>, ...]
=======
    factor = 1
    if (fin_pot_type in ('hyperbel','hypfree')):
        n_fin_max = n_fin_max_list[l]
    for m in range (0, n_fin_max + 1):
        if (fin_pot_type in ('hyperbel','hypfree')):            # R-DOS for 'integration' over R_mu instead of [E_]mu
            factor = R_hyp_step * E_mus[m]**2 / fin_hyp_a
        tmp = np.conj(res_fin[l][m]) * gs_fin[0][m] * factor    # <mu|lambda>* <mu|kappa=0> = <lambda|mu><mu|kappa=0> = <l|m><m|k=0>
        indir_FCsum = indir_FCsum + tmp                         # sum_m <l|m><m|k=0>
    indir_FCsums.append(indir_FCsum)                            # [sum_m <l=0|m><m|k=0>, sum_m <l=1|m><m|k=0>, ...]
>>>>>>> c1927ea7
print()
print('-----------------------------------------------------------------')
outfile.write('\n' + '-----------------------------------------------------------------' + '\n')

#-------------------------------------------------------------------------
# determine total decay width matrix element
print('Effective decay widths in eV and lifetimes in s:')
print('n_res  W_l [eV]          tau_l [s]')
outfile.write('Effective decay widths in eV and lifetimes in s:' + '\n')
outfile.write('n_res  W_l [eV]          tau_l [s]' + '\n')
<<<<<<< HEAD
if fin_pot_type == 'morse':
    W_lambda = []   # [W_(l=0), W_(l=1), ...]
    for i in range (0,n_res_max+1):
        tmp = 0
        for j in range (0,n_fin_max+1):
            tmp = tmp + VEr_au**2 * (res_fin[i][j])**2      # W_l = sum_j ( VEr**2 <mj|li>**2 )
        W_lambda.append(tmp)
        ttmp = 1./ (2 * np.pi * tmp)        # lifetime tau_l = 1 / (2 pi W_l)
        print(f'{i:5d}  {sciconv.hartree_to_ev(tmp):14.10E}  {sciconv.atu_to_second(ttmp):14.10E}')
        outfile.write(f'{i:5d}  {sciconv.hartree_to_ev(tmp):14.10E}  {sciconv.atu_to_second(ttmp):14.10E}\n')
=======
W_lambda = []   # [W_(l=0), W_(l=1), ...]
for l in range (0,n_res_max+1):
    tmp = 0
    factor = 1
    if (fin_pot_type in ('hyperbel','hypfree')):
        n_fin_max = n_fin_max_list[l]       # To each lambda their own n_fin_max (v.s.)
    for m in range (0, n_fin_max + 1):
        if (fin_pot_type in ('hyperbel','hypfree')):
            factor = R_hyp_step * np.array(E_mus[m])**2 / fin_hyp_a
        tmp = tmp + VEr_au**2 * np.abs(res_fin[l][m])**2 * factor      # W_l = sum_m ( VEr**2 |<m|l>|**2 ) for Morse or W_l = sum_m ( DeltaR R-DOS(m) VEr**2 |<m|l>|**2 ) for cont vibr fin states
    W_lambda.append(tmp)
    ttmp = 1./ (2 * np.pi * tmp)        # lifetime tau_l = 1 / (2 pi W_l)
    print(f'{l:5d}  {sciconv.hartree_to_ev(tmp):14.10E}  {sciconv.atu_to_second(ttmp):14.10E}')
    outfile.write(f'{l:5d}  {sciconv.hartree_to_ev(tmp):14.10E}  {sciconv.atu_to_second(ttmp):14.10E}\n')
>>>>>>> c1927ea7
print()
outfile.write('\n')


#-------------------------------------------------------------------------
in_out.check_input(Er_au, E_fin_au, Gamma_au,
                   Omega_au, TX_au, n_X, A0X,
                   omega_au, TL_au, A0L, delta_t_au,
                   tmax_au, timestep_au, E_step_au)
#-------------------------------------------------------------------------
# physical definitions of functions
# functions for the shape of the XUV pulse
if (X_sinsq):
    print('use sinsq function')
    f_t1  = lambda t1: 1./4 * ( np.exp(2j * np.pi * (t1 + TX_au/2) / TX_au) # There should be a minus sign in front [from (1/2i)**2]
                          + 2                                               # & this 2 be negative [sin**2 = (exp - exp*)**2 = exp**2 - 2 exp exp* + (exp*)**2]
                          + np.exp(-2j * np.pi * (t1 + TX_au/2) /TX_au) )
    # fp_t1 = f'(t1)
    fp_t1 = lambda t1: np.pi/(2j*TX_au) * ( - np.exp(2j*np.pi* (t1 + TX_au/2) / TX_au)  # Accordingly, these signs must be flipped
                                         + np.exp(-2j*np.pi* (t1 + TX_au/2) / TX_au) )
elif (X_gauss):
    print('use gauss function')
    f_t1  = lambda t1: ( 1./ np.sqrt(2*np.pi * sigma**2)
                       * np.exp(-t1**2 / (2*sigma**2)))
    # fp_t1 = f'(t1)
    fp_t1 = lambda t1: ( -t1 / np.sqrt(2*np.pi) / sigma**3
                       * np.exp(-t1**2 / (2*sigma**2)))
else:
    print('no pulse shape selected')

print()

if (Xshape == 'convoluted'):    # Calculate field strength EX = -(AX fX)'
    FX_t1 = lambda t1: (
                        0
                        - (A0X
                           * np.cos(Omega_au * t1)
                           * fp_t1(t1)
                          )
                        + (A0X
                           * Omega_au
                           * np.sin(Omega_au * t1)
                           * f_t1(t1)
                          )
                       )
elif (Xshape == 'infinite'):
    FX_t1 = lambda t1: + A0X * Omega_au * np.cos(Omega_au * t1)
    #FX_t1 = lambda t1: - A0X * np.sin(Omega_au * t1)
                       

#-------------------------------------------------------------------------
# technical definitions of functions (remember: FX is the field strength EX)
#direct ionization
fun_t_dir_1 = lambda t1: FX_t1(t1)   * np.exp(1j * E_fin_au * (t1-t_au)) \
                                     * np.exp(1j * E_kin_au * (t1-t_au))        # Note: before any of these fncts are called, E_fin is redefined to also include E_mu
fun_TX2_dir_1 = lambda t1: FX_t1(t1) * np.exp(1j * E_fin_au * (t1-t_au)) \
                                     * np.exp(1j * E_kin_au * (t1-t_au))        # Same as fun_t_dir_1 - why keep ?

#res_inner_fun = lambda t2: np.exp(-t2 * (np.pi * W_au + 1j*(Er_au))) \
#                           * IR_during(t2)

if (integ == 'romberg'):                                                        # numerical inner int not possible (res_inner_fun deactivated) ?
    res_inner = lambda t1: integrate.romberg(res_inner_fun, t1, t_au)
elif (integ == 'quadrature'):
    res_inner = lambda t1: integrate.quad(res_inner_fun, t1, t_au)[0]
elif (integ == 'analytic'):
    # analytic inner integral
    res_inner = lambda t1: (1./(1j*(E_kin_au + E_fin_au - Er_au - E_lambda)     # See the above note on E_fin also including E_mu
                                    - np.pi * W_au)
                            * (np.exp(t_au * (1j*(E_kin_au + E_fin_au
                                                  - Er_au - E_lambda)
                                                  - np.pi * W_au))
                              - np.exp(t1 * (1j*(E_kin_au + E_fin_au
                                                 - Er_au - E_lambda)
                                                  - np.pi * W_au)))
                            * np.exp(-1j*t_au * (E_kin_au + E_fin_au))
                           )

res_outer_fun = lambda t1: FX_t1(t1) \
                           * np.exp(t1 * (np.pi* W_au + 1j*(Er_au + E_lambda))) \
                           * res_inner(t1)


#-------------------------------------------------------------------------
#-------------------------------------------------------------------------
# initialization
t_au = -TX_au/2


# construct list of energy points
Ekins = []
E_kin_au = E_min_au
while (E_kin_au <= E_max_au):
    Ekins.append(sciconv.hartree_to_ev(E_kin_au))
    E_kin_au = E_kin_au + E_step_au


#-------------------------------------------------------------------------
# constants / prefactors
prefac_res1 = VEr_au * rdg_au / (n_res_max + 1)
prefac_indir1 = -1j * np.pi * VEr_au**2 * cdg_au_V / (n_res_max + 1)
prefac_dir1 = 1j * cdg_au_V

if (fin_pot_type in ('hyperbel','hypfree')):
    n_fin_max = n_fin_max_X


########################################
# now follow the integrals themselves, for the temporal phases:
# 'during the first pulse' (-TX/2, TX/2)
# 'between the pulses' (TX/2, tmax)

#-------------------------------------------------------------------------
while ((t_au <= TX_au/2) and (t_au <= tmax_au)):
#-------------------------------------------------------------------------
    outfile.write('during the first pulse \n')
    print('during the first pulse')

    outlines = []       # will contain lines containing triples of E_kin, time and signal intensity
    squares = np.array([])  # signal intensity ( = |amplitude|**2 = |J|**2 )
    E_kin_au = E_min_au
    
    t_s = sciconv.atu_to_second(t_au)
    print('t_s = ', t_s)
    outfile.write('t_s = ' + str(t_s) + '\n')
    movie_out.write('"' + format(t_s*1E15, '.3f') + ' fs' + '"' + '\n')
    cnt = 0     # initialize counter for printing progress
    while (E_kin_au <= E_max_au):
        if (cnt == 4):  # print progress: for each E_kin one '-', but for every fifth one '|' instead
            print('|', end = '', flush = True)
            cnt = 0
        else:
            print('-', end = '', flush = True)
            cnt = cnt + 1
        #print(f'{sciconv.hartree_to_ev(E_kin_au):.2} eV')           #?
        #outfile.write(f'{sciconv.hartree_to_ev(E_kin_au):.2} eV\n') #?
        p_au = np.sqrt(2*E_kin_au)
        sum_square = 0      # Total spectrum |J @ E_kin|**2 = sum_mu |J_mu @ E_kin|**2  (sum of contributions of all final states with E_kin); for continuous mu: int ~ sum

        for nmu in range (0, n_fin_max + 1):           # loop over all mu, calculate J_mu = J_dir,mu + J_nondir,mu
            E_fin_au = E_fin_au_1 + E_mus[nmu]      # E_fin_au_1: inputted electronic E_fin_au, E_mus: vibrational eigenvalues of fin state
    #            Er_au = Er_a_au
            
            # Direct term
            if (integ_outer == "quadrature"):
                I1 = ci.complex_quadrature(fun_t_dir_1, (-TX_au/2), t_au)
                dir_J1 = prefac_dir1 * I1[0] * gs_fin[0][nmu]        # [0] of quad integ result = integral (rest is est error & info); FC = <mu_n|kappa_0>

<<<<<<< HEAD

=======
>>>>>>> c1927ea7
            elif (integ_outer == "romberg"):
                I1 = ci.complex_romberg(fun_t_dir_1, (-TX_au/2), t_au)
                dir_J1 = prefac_dir1 * I1 * gs_fin[0][nmu]           # romberg returns only the integral, so no [0] necessary
             
            # J_nondir,mu = sum_lambda J_nondir,mu,lambda = sum_lambda (J_res,mu,lambda + J_indir,mu,lambda)
            J = 0
            for nlambda in range (0,n_res_max+1):
                if (fin_pot_type in ('hyperbel','hypfree') and nmu > n_fin_max_list[nlambda]):  # J_nondir,mu,lambda = 0 if repulsive |fin>|mu> lies higher than |res>|lambda>
                    continue
                E_lambda = E_lambdas[nlambda]
                W_au = W_lambda[nlambda]
                if (integ_outer == "quadrature"):
                    res_I = ci.complex_quadrature(res_outer_fun, (-TX_au/2), t_au)
    
                    res_J1 = (prefac_res1 * res_I[0]
                              * gs_res[0][nlambda] * res_fin[nlambda][nmu])
                    indir_J1 = (prefac_indir1 * res_I[0]
                                * indir_FCsums[nlambda] * res_fin[nlambda][nmu])

                elif (integ_outer == "romberg"):
                    res_I = ci.complex_romberg(res_outer_fun, (-TX_au/2), t_au)
                
                    res_J1 = (prefac_res1 * res_I
                              * gs_res[0][nlambda] * res_fin[nlambda][nmu])
                    indir_J1 = (prefac_indir1 * res_I
                                * indir_FCsums[nlambda] * res_fin[nlambda][nmu])
    
                J = (J
                     + res_J1
                     + indir_J1
                     )
<<<<<<< HEAD

            # Total trs prob (@E_kin, t) = sum_mu |J_mu|**2
=======
    
            # Total trs prob (@E_kin, t) = sum_mu |J_mu|**2
            # For cont rep fin: int (dE_mu |J_mu|**2 E-DOS(E_mu)) = int (dR_mu |J_mu|**2 R-DOS(R_mu))
            #   R-DOS = E-DOS * Va / R_mu**2 = E-DOS * E_mu**2 / Va. If E-DOS = 1 & R_hyp_step = const: int (dR_mu |J_mu|**2 R-DOS) ~ sum_mu (R_hyp_step |J_mu|**2 E_mu**2 / Va)
>>>>>>> c1927ea7
            square = np.absolute(J + dir_J1)**2     # |J_mu|**2
            if (fin_pot_type in ('hyperbel','hypfree')):
                factor = R_hyp_step * E_mus[nmu]**2 / fin_hyp_a
                old_square = square
                square = square * factor
            sum_square = sum_square + square        # |J|**2 = sum_mu |J_mu|**2
            #print(f'nmu = {nmu:>3}  f = {factor:.5f}  osq = {old_square:.5E}  sq = {square:.5E}  sum = {sum_square:.5E}')
            #outfile.write(f'nmu = {nmu:>3}  f = {factor:.5f}  osq = {old_square:.5E}  sq = {square:.5E}  sum = {sum_square:.5E}\n')

        squares = np.append(squares, sum_square)

        string = in_out.prep_output(sum_square, E_kin_au, t_au)     # returns str: E_kin_eV, t_s, sum_square = intensity
        outlines.append(string)
        
        E_kin_au = E_kin_au + E_step_au     # @ t = const.
    
    
    in_out.doout_1f(pure_out, outlines)     # writes each (E_kin, t = const, |J|**2) triple in a sep line into output file
    in_out.doout_movie(movie_out, outlines)
    print()
    max_pos = argrelextrema(squares, np.greater)[0]      # finds position of relative (i. e. local) maxima of |J|**2 in an array
    if (len(max_pos > 0)):                               # if there are such:
        for i in range (0, len(max_pos)):
            print(Ekins[max_pos[i]], squares[max_pos[i]])      # print all loc max & resp E_kin
            outfile.write(str(Ekins[max_pos[i]]) + '  ' + str(squares[max_pos[i]]) + '\n')
    

    t_au = t_au + timestep_au



#-------------------------------------------------------------------------
while (t_au >= TX_au/2\
#        and (t_au <= (delta_t_au - a))\
        and (t_au <= tmax_au)):
#-------------------------------------------------------------------------
    outfile.write('between the pulses \n')
    print('between the pulses')

    # all equal to during-1st-pulse section, except for integrating over entire XUV pulse now

    outlines = []       # will contain lines containing triples of E_kin, time and signal intensity
    squares = np.array([])  # signal intensity ( = |amplitude|**2 = |J|**2 )
    E_kin_au = E_min_au
    
    t_s = sciconv.atu_to_second(t_au)
    print('t_s = ', t_s)
    outfile.write('t_s = ' + str(t_s) + '\n')
    movie_out.write('"' + format(t_s*1E15, '.3f') + ' fs' + '"' + '\n')
    cnt = 0     # initialize counter for printing progress
    while (E_kin_au <= E_max_au):
        if (cnt == 4):  # print progress: for each E_kin one '-', but for every fifth one '|' instead
            print('|', end = '', flush = True)
            cnt = 0
        else:
            print('-', end = '', flush = True)
            cnt = cnt + 1
        #print(f'{sciconv.hartree_to_ev(E_kin_au):.2} eV')           #?
        #outfile.write(f'{sciconv.hartree_to_ev(E_kin_au):.2} eV\n') #?
        p_au = np.sqrt(2*E_kin_au)
        sum_square = 0      # Total spectrum |J @ E_kin|**2 = sum_mu |J_mu @ E_kin|**2  (sum of contributions of all final states with E_kin)

<<<<<<< HEAD
        sum_square = 0      # Total spectrum |J @ E_kin|**2 = sum_mu |J_mu @ E_kin|**2      (sum of contributions of all final states with E_kin)
        for nmu in range (0,n_fin_max+1):           # loop over all mu, calculate J_mu = J_dir,mu + J_nondir,mu
            E_fin_au = E_fin_au_1 + E_mus[nmu]      # E_fin_au_1: inputted electronic E_fin_au, E_mus: Morse vibrational eigenvalues of fin state
    #        Er_au = Er_a_au
=======
        for nmu in range (0, n_fin_max + 1):           # loop over all mu, calculate J_mu = J_dir,mu + J_nondir,mu
            E_fin_au = E_fin_au_1 + E_mus[nmu]      # E_fin_au_1: inputted electronic E_fin_au, E_mus: vibrational eigenvalues of fin state
    #            Er_au = Er_a_au
>>>>>>> c1927ea7
            
            # Direct term
            if (integ_outer == "quadrature"):
                I1 = ci.complex_quadrature(fun_t_dir_1, (-TX_au/2), TX_au/2)
                dir_J1 = prefac_dir1 * I1[0] * gs_fin[0][nmu]        # [0] of quad integ result = integral (rest is est error & info); FC = <mu_n|kappa_0>
<<<<<<< HEAD

=======
#                    print(nmu, gs_fin[0][nmu], dir_J1)   #?
    
>>>>>>> c1927ea7
            elif (integ_outer == "romberg"):
                I1 = ci.complex_romberg(fun_t_dir_1, (-TX_au/2), TX_au/2)
                dir_J1 = prefac_dir1 * I1 * gs_fin[0][nmu]           # romberg returns only the integral, so no [0] necessary

            # J_nondir,mu = sum_lambda J_nondir,mu,lambda = sum_lambda (J_res,mu,lambda + J_indir,mu,lambda)
            J = 0
            for nlambda in range (0,n_res_max+1):
                if (fin_pot_type in ('hyperbel','hypfree') and nmu > n_fin_max_list[nlambda]):  # J_nondir,mu,lambda = 0 if repulsive |fin>|mu> lies higher than |res>|lambda>
#                    print(nmu, nlambda, 'skipped')  #?
                    continue
                E_lambda = E_lambdas[nlambda]
                W_au = W_lambda[nlambda]
                if (integ_outer == "quadrature"):
                    res_I = ci.complex_quadrature(res_outer_fun, (-TX_au/2), TX_au/2)
    
                    res_J1 = (prefac_res1 * res_I[0]
                              * gs_res[0][nlambda] * res_fin[nlambda][nmu])
                    indir_J1 = (prefac_indir1 * res_I[0]
                                * indir_FCsums[nlambda] * res_fin[nlambda][nmu])
#                    print(nmu, nlambda, 'res_J1 =', res_J1, 'indir_J1 =', indir_J1)   #?
    
                elif (integ_outer == "romberg"):
                    res_I = ci.complex_romberg(res_outer_fun, (-TX_au/2), TX_au/2)
                
                    res_J1 = (prefac_res1 * res_I
                              * gs_res[0][nlambda] * res_fin[nlambda][nmu])
                    indir_J1 = (prefac_indir1 * res_I
                                * indir_FCsums[nlambda] * res_fin[nlambda][nmu])

                J = (J
                     + res_J1
                     + indir_J1
                     )
<<<<<<< HEAD
   
            # Total trs prob (@E_kin, t) = sum_mu |J_mu|**2
            square = np.absolute(J + dir_J1)**2     # |J_mu|**2
            sum_square = sum_square + square        # |J|**2 = sum_mu |J_mu|**2
=======
    
            # Total trs prob (@E_kin, t) = sum_mu |J_mu|**2
            # For cont rep fin: int (dE_mu |J_mu|**2 E-DOS(E_mu)) = int (dR_mu |J_mu|**2 R-DOS(R_mu))
            #   R-DOS = E-DOS * Va / R_mu**2 = E-DOS * E_mu**2 / Va. If E-DOS = 1 & R_hyp_step = const: int (dR_mu |J_mu|**2 R-DOS) ~ sum_mu (R_hyp_step |J_mu|**2 E_mu**2 / Va)
            square = np.absolute(J + dir_J1)**2     # |J_mu|**2
            if (fin_pot_type in ('hyperbel','hypfree')):
                factor = R_hyp_step * E_mus[nmu]**2 / fin_hyp_a
                old_square = square
                square = square * factor
            sum_square = sum_square + square        # |J|**2 = sum_mu |J_mu|**2
            #print(f'nmu = {nmu:>3}  f = {factor:.5f}  osq = {old_square:.5E}  sq = {square:.5E}  sum = {sum_square:.5E}')
            #outfile.write(f'nmu = {nmu:>3}  f = {factor:.5f}  osq = {old_square:.5E}  sq = {square:.5E}  sum = {sum_square:.5E}\n')

>>>>>>> c1927ea7
        squares = np.append(squares, sum_square)

        string = in_out.prep_output(sum_square, E_kin_au, t_au)     # returns str: E_kin_eV, t_s, sum_square = intensity
        outlines.append(string)
        
        E_kin_au = E_kin_au + E_step_au     # @ t = const.
<<<<<<< HEAD

    

=======
    
    
>>>>>>> c1927ea7
    in_out.doout_1f(pure_out, outlines)     # writes each (E_kin, t = const, |J|**2) triple in a sep line into output file
    in_out.doout_movie(movie_out, outlines)
    print()
    max_pos = argrelextrema(squares, np.greater)[0]      # finds position of relative (i. e. local) maxima of |J|**2 in an array
    if (len(max_pos > 0)):                               # if there are such:
        for i in range (0, len(max_pos)):
            print(Ekins[max_pos[i]], squares[max_pos[i]])      # print all loc max & resp E_kin
            outfile.write(str(Ekins[max_pos[i]]) + '  ' + str(squares[max_pos[i]]) + '\n')
    


    t_au = t_au + timestep_au


<<<<<<< HEAD


=======
>>>>>>> c1927ea7
dt_end = datetime.now()
print(str(dt_end))
print('Total runtime:', str(dt_end - dt_start))
outfile.write('\n' + str(dt_end) + '\n')
outfile.write('Total runtime:' + ' ' + str(dt_end - dt_start))

outfile.close
pure_out.close
movie_out.close<|MERGE_RESOLUTION|>--- conflicted
+++ resolved
@@ -25,12 +25,6 @@
 import warnings
 import wellenfkt as wf
 from datetime import datetime
-<<<<<<< HEAD
-
-dt_start = datetime.now()
-print(str(dt_start))
-=======
->>>>>>> c1927ea7
 
 dt_start = datetime.now()
 print(str(dt_start))
@@ -99,8 +93,8 @@
 Gamma_au       = 1. / tau_au
 Gamma_eV       = sciconv.hartree_to_ev(Gamma_au)
 outfile.write('Gamma_eV = ' + str(Gamma_eV) + '\n')
-# print('Dependence of Gamma on R = ', Gamma_type)
-# outfile.write('Dependence of Gamma on R = ' + str(Gamma_type) + '\n')
+print('Dependence of Gamma on R = ', Gamma_type)
+outfile.write('Dependence of Gamma on R = ' + str(Gamma_type) + '\n')
 
 # second final state
 #E_fin_au_2       = sciconv.ev_to_hartree(E_fin_eV_2)
@@ -122,11 +116,7 @@
     print('FWHM [s] = ', sciconv.atu_to_second(FWHM))
     print('sigma_E [eV] = ', sciconv.hartree_to_ev(sigma_E))
     print('XUV reaches up to {:5.5f} au = {:5.5f} eV'.format(
-<<<<<<< HEAD
-        EX_max_au, sciconv.hartree_to_ev(EX_max_au)))    
-=======
         EX_max_au, sciconv.hartree_to_ev(EX_max_au)))
->>>>>>> c1927ea7
     outfile.write('sigma [s] = ' + str(sciconv.atu_to_second(sigma)) + '\n')
     outfile.write('FWHM [s] = ' + str(sciconv.atu_to_second(FWHM)) + '\n')
     outfile.write('sigma_E [eV] = ' + str(sciconv.hartree_to_ev(sigma_E)) + '\n')
@@ -176,8 +166,6 @@
 #test q=1
 cdg_au_V = rdg_au / ( q * np.pi * VEr_au)
 
-#if Gamma_type == 'const':
-
 if Gamma_type =='R6':
     VEr_au = VEr_au*res_Req**3                            # adjusts VEr_au by the R dependent factor
     print('VEr_au_adjusted = ', VEr_au)
@@ -202,7 +190,7 @@
 outfile.write('\n' + '-----------------------------------------------------------------' + '\n')
 outfile.write("Energies of vibrational states of the ground state" + '\n')
 lambda_param_gs = np.sqrt(2*red_mass*gs_de) / gs_a
-n_gs_max = int(lambda_param_gs - 0.5)
+n_gs_max = int(lambda_param_gs - 0.5)   # ? ONLY ONE GS MAY BE POPULATED OR ELSE EQS ARE WRONG
 print("n_gs_max = ", n_gs_max)
 print('n_gs  ' + 'E [au]            ' + 'E [eV]')
 outfile.write('n_gs  ' + 'E [au]            ' + 'E [eV]' + '\n')
@@ -236,13 +224,7 @@
 print()
 print("Final state")
 print('-----------------------------------------------------------------')
-<<<<<<< HEAD
-print("Energies of vibrational states of the final state")
 outfile.write('\n' + '-----------------------------------------------------------------' + '\n')
-outfile.write("Energies of vibrational states of the final state" + '\n')
-=======
-outfile.write('\n' + '-----------------------------------------------------------------' + '\n')
->>>>>>> c1927ea7
 if (fin_pot_type == 'morse'):
     print("Energies of vibrational states of the final state")
     outfile.write("Energies of vibrational states of the final state" + '\n')
@@ -261,10 +243,6 @@
         E_mus.append(ev)
         outfile.write('{:5d}  {:14.10E}  {:14.10E}\n'.format(n,ev,sciconv.hartree_to_ev(ev)))
         print('{:5d}  {:14.10E}  {:14.10E}'.format(n,ev,sciconv.hartree_to_ev(ev)))
-<<<<<<< HEAD
-
-
-=======
 elif (fin_pot_type in ('hyperbel','hypfree')):
     print('Final state is repulsive')
     outfile.write('Final state is repulsive' + '\n')
@@ -290,7 +268,6 @@
         sciconv.hartree_to_ev(fin_hyp_a / (R_start_EX_max + R_hyp_step)  - fin_hyp_a / (R_start_EX_max + 2 * R_hyp_step)) ))
     print('Each E_mu is calculated as {0} au / R_start,\n where R_start begins at {1:.5f} au = {2:.5f} A\n and increases in constant steps of width {3:.5f} au = {4:.5f} A'.format(
         fin_hyp_a, R_start_EX_max, sciconv.bohr_to_angstrom(R_start_EX_max), R_hyp_step, sciconv.bohr_to_angstrom(R_hyp_step) ))
->>>>>>> c1927ea7
 
 #-------------------------------------------------------------------------
 # Franck-Condon factors
@@ -301,38 +278,46 @@
 R_min = sciconv.angstrom_to_bohr(1.5)+0.01
 R_max = sciconv.angstrom_to_bohr(30.0)
 
-<<<<<<< HEAD
-
-# Numerical integration failsafe check: calculate test FC overlap integral
-
-tmp=np.array((0,0))
-
-
-while tmp[0] <= (1000*tmp[1]):                                                                   # checks if the test integral is at least three orders of magnitude larger than the estimated error
-
-    R_min -= 0.01                                                                                # if so: lower the lower integration bound by 0.01 bohr
-    if Gamma_type == 'const':
-        func = lambda R: (np.conj(wf.psi_n(R,0,fin_a,fin_Req,red_mass,fin_de))
-                                    * wf.psi_n(R,0,res_a,res_Req,red_mass,res_de))
-    elif Gamma_type == 'R6':
-        func = lambda R: (np.conj(wf.psi_n(R,0,fin_a,fin_Req,red_mass,fin_de))
-                                    * wf.psi_n(R,0,res_a,res_Req,red_mass,res_de) * (1/R**3) )
-    tmp = integrate.quad(func, R_min, R_max, limit=500)
-
-print('-----------------------------------------------------------------')
-print()
-print('Lower bound of integration over R for the Franck-Condon factors')
-print("R_min =",R_min)
-outfile.write('-----------------------------------------------------------------' + '\n')
-outfile.write('Lower bound of integration over R for the Franck-Condon factors' + '\n')
-outfile.write('R_min = {:14.10E}\n'.format(R_min))
-=======
 for k in range(0,n_gs_max+1):   # prepare the above (empty) sub-lists
     gs_fin.append(list())
 for l in range(0,n_res_max+1):
     res_fin.append(list())
 
->>>>>>> c1927ea7
+
+# Numerical integration failsafe check: calculate test FC overlap integral
+if Gamma_type == 'const':
+    Gamma_factor = lambda R: 1
+elif Gamma_type == 'R6':
+    Gamma_factor = lambda R: R**(-3)
+
+if fin_pot_type == 'morse':
+    func = lambda R: (np.conj(wf.psi_n(R,0,res_a,res_Req,red_mass,res_de))
+                      * wf.psi_n(R,0,fin_a,fin_Req,red_mass,fin_de)
+                      * Gamma_factor(R))
+elif fin_pot_type == 'hypfree':
+    func = lambda R: (np.conj(wf.psi_n(R,0,res_a,res_Req,red_mass,res_de))
+                      * wf.psi_freehyp(R,fin_hyp_a,fin_hyp_b,red_mass,R_start_EX_max)
+                      * Gamma_factor(R))
+elif fin_pot_type == 'hyperbel':
+    func = lambda R: (np.conj(wf.psi_n(R,0,res_a,res_Req,red_mass,res_de))
+                      * wf.psi_hyp(R,fin_hyp_a,fin_hyp_b,red_mass,R_start_EX_max)
+                      * Gamma_factor(R))
+
+tmp = np.zeros(2)
+while abs(tmp[0]) <= (1000*tmp[1]):                 # checks if the test integral is at least three orders of magnitude larger than the estimated error
+    R_min -= 0.01                                   # if so: lower the lower integration bound by 0.01 bohr
+    tmp = integrate.quad(func, R_min, R_max,limit=500)
+    print(R_min, tmp)
+
+print()
+print('-----------------------------------------------------------------')
+print('Lower bound of integration over R for the Franck-Condon factors')
+print('R_min = {:14.10E} au = {:5.5f} A'.format(R_min, sciconv.bohr_to_angstrom(R_min)))
+outfile.write('\n' + '-----------------------------------------------------------------' + '\n')
+outfile.write('\n' + 'Lower bound of integration over R for the Franck-Condon factors' + '\n')
+outfile.write('R_min = {:14.10E} au = {:5.5f} A\n'.format(R_min, sciconv.bohr_to_angstrom(R_min)))
+
+
 # ground state - resonant state <lambda|kappa>
 print('-----------------------------------------------------------------')
 print("Franck-Condon overlaps between ground and resonant state")
@@ -344,23 +329,19 @@
     tmp = []
     for j in range (0,n_res_max+1):
         FC = wf.FC(j,res_a,res_Req,res_de,red_mass,
-<<<<<<< HEAD
-                   i,gs_a,gs_Req,gs_de,R_min,R_max)
-=======
                    i,gs_a,gs_Req,gs_de,R_min,R_max,
                    epsabs=1e-10)
->>>>>>> c1927ea7
         tmp.append(FC)
         outfile.write('{:4d}  {:5d}  {:14.10E}\n'.format(i,j,FC))
         print(('{:4d}  {:5d}  {:14.10E}'.format(i,j,FC)))
     gs_res.append(tmp)
-<<<<<<< HEAD
- 
-# ground state - final state <mu|kappa>
-=======
     
 # ground state - final state <mu|kappa>   and   resonant state - final state <mu|lambda>
 if (fin_pot_type == 'morse'):
+    if Gamma_type == "const":       # Gamma(R) dependence only influences res-fin FC integrals (interaction mediated by V)
+        FCfunc_res = wf.FC
+    elif Gamma_type == "R6":
+        FCfunc_res = wf.FCmor_mor_R6
     for m in range(0,n_fin_max+1):
         for k in range(0,n_gs_max+1):
             FC = wf.FC(m,fin_a,fin_Req,fin_de,red_mass,
@@ -368,9 +349,9 @@
                        epsabs=1e-10)
             gs_fin[k].append(FC)
         for l in range(0,n_res_max+1):
-            FC = wf.FC(m,fin_a,fin_Req,fin_de,red_mass,
-                       l,res_a,res_Req,res_de,R_min,R_max,
-                       epsabs=1e-10)
+            FC = FCfunc_res(m,fin_a,fin_Req,fin_de,red_mass,
+                            l,res_a,res_Req,res_de,R_min,R_max,
+                            epsabs=1e-10)
             res_fin[l].append(FC)
 
 elif (fin_pot_type in ('hyperbel','hypfree')):
@@ -381,31 +362,34 @@
             E_mu = fin_hyp_a / R_start
             E_mus.insert(0,E_mu)        # Present loop starts at high energies, but these shall get high mu numbers = stand at the end of the lists -> fill lists from right to left
             R_start = R_start + R_hyp_step
-        norm_factor = 1. 
+        norm_factor = 1.
     else:
-        FCfunc = wf.FCmor_hyp if (fin_pot_type == 'hyperbel') else wf.FCmor_freehyp
+        FCfunc_gs = wf.FCmor_hyp if (fin_pot_type == 'hyperbel') else wf.FCmor_freehyp
+        if Gamma_type == "const":
+            FCfunc_res = wf.FCmor_hyp if (fin_pot_type == 'hyperbel') else wf.FCmor_freehyp
+        elif Gamma_type == "R6":
+            FCfunc_res = wf.FCmor_hyp_R6 if (fin_pot_type == 'hyperbel') else wf.FCmor_freehyp_R6
         Req_max = max(gs_Req, res_Req)
         R_start = R_start_EX_max        # Initialize R_start at the lowest considered value (then increase R_start by a constant R_hyp_step)
         thresh_flag = -1                # Initialize flag for FC-calc stop. Counts how often in a (mu) row all FC fall below threshold
         while (thresh_flag < 3):        # Stop FC calc if all |FC| < threshold for 3 consecutive mu
-            print(f'--- R = {sciconv.bohr_to_angstrom(R_start):7.4f} A') 
             E_mu = fin_hyp_a / R_start
             E_mus.insert(0,E_mu)        # Present loop starts at high energies, but these shall get high mu numbers = stand at the end of the lists -> fill lists from right to left
-    #        print(f'--- R_start = {R_start:7.4f} au = {sciconv.bohr_to_angstrom(R_start):7.4f} A   ###   E_mu = {E_mu:7.5f} au = {sciconv.hartree_to_ev(E_mu):7.4f} eV   ###   steps: {int((R_start - R_start_EX_max) / R_hyp_step  + 0.1)}')    #?
-    #        outfile.write(f'--- R_start = {R_start:7.4f} au = {sciconv.bohr_to_angstrom(R_start):7.4f} A   ###   E_mu = {E_mu:7.5f} au = {sciconv.hartree_to_ev(E_mu):7.4f} eV   ###   steps: {int((R_start - R_start_EX_max) / R_hyp_step  + 0.1)}\n')    #?
+            print(f'--- R_start = {R_start:7.4f} au = {sciconv.bohr_to_angstrom(R_start):7.4f} A   ###   E_mu = {E_mu:7.5f} au = {sciconv.hartree_to_ev(E_mu):7.4f} eV   ###   steps: {int((R_start - R_start_EX_max) / R_hyp_step  + 0.1)}')    #?
+    #        outfile.write(f'R_start = {R_start:5.5f} au = {sciconv.bohr_to_angstrom(R_start):5.5f} A, E_mu = {E_mu:5.5f} au = {sciconv.hartree_to_ev(E_mu):5.5f} eV, steps: {int((R_start - R_start_EX_max) / R_hyp_step  + 0.1)}\n')  #?
             for k in range(0,n_gs_max+1):
-                FC = FCfunc(k,gs_a,gs_Req,gs_de,red_mass,
-                            fin_hyp_a,fin_hyp_b,R_start,R_min,R_max,
-                            epsabs=1e-14,limit=500)
+                FC = FCfunc_gs(k,gs_a,gs_Req,gs_de,red_mass,
+                               fin_hyp_a,fin_hyp_b,R_start,R_min,R_max,
+                               epsabs=1e-14,limit=500)
                 gs_fin[k].insert(0,FC)
-                print(f'k = {k}, |gs_fin|  = {np.abs(FC):10.10E}')   #?
+                print(f'k = {k}, gs_fin  = {FC: 10.10E}, |gs_fin|  = {np.abs(FC):10.10E}')   #?
     #            outfile.write(f'k = {k}, gs_fin  = {FC: 10.10E}, |gs_fin|  = {np.abs(FC):10.10E}\n')   #?
             for l in range(0,n_res_max+1):
-                FC = FCfunc(l,res_a,res_Req,res_de,red_mass,
-                            fin_hyp_a,fin_hyp_b,R_start,R_min,R_max,
-                            epsabs=1e-14,limit=500)
+                FC = FCfunc_res(l,res_a,res_Req,res_de,red_mass,
+                                fin_hyp_a,fin_hyp_b,R_start,R_min,R_max,
+                                epsabs=1e-14,limit=500)
                 res_fin[l].insert(0,FC)
-                print(f'l = {l}, |res_fin| = {np.abs(FC):10.10E}')   #?
+                print(f'l = {l}, res_fin = {FC: 10.10E}, |res_fin| = {np.abs(FC):10.10E}')   #?
     #            outfile.write(f'l = {l}, res_fin = {FC: 10.10E}, |res_fin| = {np.abs(FC):10.10E}\n')   #?
             if (R_start > Req_max):         # Do not stop FC calc as long as R_start has not surpassed all Req
                 if (all(np.abs( gs_fin[k][0]) < threshold for k in range(0, n_gs_max+1)) and
@@ -414,7 +398,7 @@
                         thresh_flag = thresh_flag + 1
                 else:
                     thresh_flag = 0         # If any FC overlap > threshold, reset flag -> only (mu-)consecutive threshold check passes shall stop calc
-    #        print(f'thresh_flag = {thresh_flag}')                                                                               #?
+            print(f'thresh_flag = {thresh_flag}')                                                                               #?
     #        outfile.write(f'thresh_flag = {thresh_flag}\n')                                                                               #?
             R_start = R_start + R_hyp_step
 
@@ -431,11 +415,12 @@
     #    print('norm_fin_res =', norm_fin_res)
     #    outfile.write('norm_fin_gs = ' + str(norm_fin_gs) + '\n')       #?
     #    outfile.write('norm_fin_res = ' + str(norm_fin_res) + '\n')     #?
-        norm_factor = R_hyp_step / fin_hyp_a * np.sum(np.abs(gs_fin[0])**2 * np.array(E_mus)**2)   # All FC overlaps will be rescaled using the sum_Rmu with |b> = |k=0>
-        for k in range(0,n_gs_max+1):
-            gs_fin[k] = gs_fin[k] / np.sqrt(norm_factor)        # Rescale FC overlaps <k|m>
-        for l in range(0,n_res_max+1):
-            res_fin[l] = res_fin[l] / np.sqrt(norm_factor)      # Rescale FC overlaps <l|m>
+#        norm_factor = 1.
+#       norm_factor = R_hyp_step / fin_hyp_a * np.sum(np.abs(gs_fin[0])**2 * np.array(E_mus)**2)   # All FC overlaps will be rescaled using the sum_Rmu with |b> = |k=0>
+#        for k in range(0,n_gs_max+1):
+#            gs_fin[k] = gs_fin[k] / np.sqrt(norm_factor)        # Rescale FC overlaps <k|m>
+#        for l in range(0,n_res_max+1):
+#            res_fin[l] = res_fin[l] / np.sqrt(norm_factor)      # Rescale FC overlaps <l|m>
 
         n_fin_max_list = []             # Max quantum number considered in non-direct ionization for each lambda (all vibr fin states above the resp res state are discarded)
         for E_l in E_lambdas:
@@ -446,31 +431,14 @@
         n_fin_max_X = len(E_mus) - 1                            # Will be used in hyperbel/hypfree case as the very highest nmu
 
 
->>>>>>> c1927ea7
 print()
 print('-----------------------------------------------------------------')
 print("Franck-Condon overlaps between ground and final state")
 outfile.write('\n' + '-----------------------------------------------------------------' + '\n')
 outfile.write("Franck-Condon overlaps between ground and final state" + '\n')
-<<<<<<< HEAD
-print('n_gs  ' +'n_fin  ' + '<fin|gs>')
-outfile.write('n_gs  ' +'n_fin  ' + '<fin|gs>' + '\n')
-if fin_pot_type == 'morse':
-    for i in range (0,n_gs_max+1):
-        tmp = []
-        for j in range (0,n_fin_max+1):
-            FC = wf.FC(j,fin_a,fin_Req,fin_de,red_mass,
-                       i,gs_a,gs_Req,gs_de,R_min,R_max)
-            tmp.append(FC)
-            outfile.write('{:4d}  {:5d}  {:14.10E}\n'.format(i,j,FC))
-            print(('{:4d}  {:5d}  {:14.10E}'.format(i,j,FC)))
-        gs_fin.append(tmp)
-
-# resonant state - final state <mu|lambda>
-=======
-if (fin_pot_type in ('hyperbel','hypfree')):
-    print('norm_factor =', norm_factor)
-    outfile.write('norm_factor = ' + str(norm_factor) + '\n')
+#if (fin_pot_type in ('hyperbel','hypfree')):
+#    print('norm_factor =', norm_factor)
+#    outfile.write('norm_factor = ' + str(norm_factor) + '\n')
 
 print('n_gs  ' +'n_fin  ' + '<fin|gs>')
 outfile.write('n_gs  ' +'n_fin  ' + '<fin|gs>' + '\n')
@@ -490,7 +458,6 @@
                 print(('{:4d}  {:5d}  {: 14.10E}'.format(k,m,FC)))
                 print('  ...')
 
->>>>>>> c1927ea7
 print()
 print('-----------------------------------------------------------------')
 print("Franck-Condon overlaps between final and resonant state")
@@ -498,22 +465,6 @@
 outfile.write("Franck-Condon overlaps between final and resonant state" + '\n')
 print('n_res  ' +'n_fin  ' + '<fin|res>')
 outfile.write('n_res  ' +'n_fin  ' + '<fin|res>' + '\n')
-<<<<<<< HEAD
-if fin_pot_type == 'morse':
-    for i in range (0,n_res_max+1):
-        tmp = []
-        for j in range (0,n_fin_max+1):
-                if Gamma_type == 'const':
-                    FC = wf.FC(j,fin_a,fin_Req,fin_de,red_mass,
-                        i,res_a,res_Req,res_de,R_min,R_max)
-                if Gamma_type == 'R6':
-                    FC = wf.FCR6j,fin_a,fin_Req,fin_de,red_mass,                          # variation of the FC subroutine that considers 1/R^3
-                        i,res_a,res_Req,res_de,R_min,R_max)
-                tmp.append(FC)
-                outfile.write('{:5d}  {:5d}  {:14.10E}\n'.format(i,j,FC))
-                print(('{:5d}  {:5d}  {:14.10E}'.format(i,j,FC)))
-                res_fin.append(tmp)
-=======
 
 for l in range(0,n_res_max+1):
     if (fin_pot_type in ('hyperbel','hypfree')):
@@ -532,18 +483,11 @@
 if (fin_pot_type in ('hyperbel','hypfree')):
     print("All overlaps between ground or resonant state and final state\n outside the indicated quantum numbers are considered zero")
     outfile.write("All overlaps between ground or resonant state and final state\n outside the indicated quantum numbers are considered zero\n")
->>>>>>> c1927ea7
 
 # sum over mup of product <lambda|mup><mup|kappa>       where mup means mu prime
 indir_FCsums = []
 for l in range (0,n_res_max+1):
     indir_FCsum = 0
-<<<<<<< HEAD
-    for j in range (0,n_fin_max+1):
-        tmp = np.conj(res_fin[i][j]) * gs_fin[0][j]     # = <mu_j|lambda_i>* <mu_j|kappa_0> = <lambda_i|mu_j><mu_j|kappa_0> = <li|mj><mj|k0>
-        indir_FCsum = indir_FCsum + tmp                 # = sum_j <li|mj><mj|k0>
-    indir_FCsums.append(indir_FCsum)                    # = [sum_j <l1|mj><mj|k0>, sum_j <l2|mj><mj|k0>, ...]
-=======
     factor = 1
     if (fin_pot_type in ('hyperbel','hypfree')):
         n_fin_max = n_fin_max_list[l]
@@ -553,7 +497,6 @@
         tmp = np.conj(res_fin[l][m]) * gs_fin[0][m] * factor    # <mu|lambda>* <mu|kappa=0> = <lambda|mu><mu|kappa=0> = <l|m><m|k=0>
         indir_FCsum = indir_FCsum + tmp                         # sum_m <l|m><m|k=0>
     indir_FCsums.append(indir_FCsum)                            # [sum_m <l=0|m><m|k=0>, sum_m <l=1|m><m|k=0>, ...]
->>>>>>> c1927ea7
 print()
 print('-----------------------------------------------------------------')
 outfile.write('\n' + '-----------------------------------------------------------------' + '\n')
@@ -564,18 +507,6 @@
 print('n_res  W_l [eV]          tau_l [s]')
 outfile.write('Effective decay widths in eV and lifetimes in s:' + '\n')
 outfile.write('n_res  W_l [eV]          tau_l [s]' + '\n')
-<<<<<<< HEAD
-if fin_pot_type == 'morse':
-    W_lambda = []   # [W_(l=0), W_(l=1), ...]
-    for i in range (0,n_res_max+1):
-        tmp = 0
-        for j in range (0,n_fin_max+1):
-            tmp = tmp + VEr_au**2 * (res_fin[i][j])**2      # W_l = sum_j ( VEr**2 <mj|li>**2 )
-        W_lambda.append(tmp)
-        ttmp = 1./ (2 * np.pi * tmp)        # lifetime tau_l = 1 / (2 pi W_l)
-        print(f'{i:5d}  {sciconv.hartree_to_ev(tmp):14.10E}  {sciconv.atu_to_second(ttmp):14.10E}')
-        outfile.write(f'{i:5d}  {sciconv.hartree_to_ev(tmp):14.10E}  {sciconv.atu_to_second(ttmp):14.10E}\n')
-=======
 W_lambda = []   # [W_(l=0), W_(l=1), ...]
 for l in range (0,n_res_max+1):
     tmp = 0
@@ -590,7 +521,6 @@
     ttmp = 1./ (2 * np.pi * tmp)        # lifetime tau_l = 1 / (2 pi W_l)
     print(f'{l:5d}  {sciconv.hartree_to_ev(tmp):14.10E}  {sciconv.atu_to_second(ttmp):14.10E}')
     outfile.write(f'{l:5d}  {sciconv.hartree_to_ev(tmp):14.10E}  {sciconv.atu_to_second(ttmp):14.10E}\n')
->>>>>>> c1927ea7
 print()
 outfile.write('\n')
 
@@ -739,10 +669,6 @@
                 I1 = ci.complex_quadrature(fun_t_dir_1, (-TX_au/2), t_au)
                 dir_J1 = prefac_dir1 * I1[0] * gs_fin[0][nmu]        # [0] of quad integ result = integral (rest is est error & info); FC = <mu_n|kappa_0>
 
-<<<<<<< HEAD
-
-=======
->>>>>>> c1927ea7
             elif (integ_outer == "romberg"):
                 I1 = ci.complex_romberg(fun_t_dir_1, (-TX_au/2), t_au)
                 dir_J1 = prefac_dir1 * I1 * gs_fin[0][nmu]           # romberg returns only the integral, so no [0] necessary
@@ -774,15 +700,10 @@
                      + res_J1
                      + indir_J1
                      )
-<<<<<<< HEAD
-
-            # Total trs prob (@E_kin, t) = sum_mu |J_mu|**2
-=======
     
             # Total trs prob (@E_kin, t) = sum_mu |J_mu|**2
             # For cont rep fin: int (dE_mu |J_mu|**2 E-DOS(E_mu)) = int (dR_mu |J_mu|**2 R-DOS(R_mu))
             #   R-DOS = E-DOS * Va / R_mu**2 = E-DOS * E_mu**2 / Va. If E-DOS = 1 & R_hyp_step = const: int (dR_mu |J_mu|**2 R-DOS) ~ sum_mu (R_hyp_step |J_mu|**2 E_mu**2 / Va)
->>>>>>> c1927ea7
             square = np.absolute(J + dir_J1)**2     # |J_mu|**2
             if (fin_pot_type in ('hyperbel','hypfree')):
                 factor = R_hyp_step * E_mus[nmu]**2 / fin_hyp_a
@@ -845,27 +766,16 @@
         p_au = np.sqrt(2*E_kin_au)
         sum_square = 0      # Total spectrum |J @ E_kin|**2 = sum_mu |J_mu @ E_kin|**2  (sum of contributions of all final states with E_kin)
 
-<<<<<<< HEAD
-        sum_square = 0      # Total spectrum |J @ E_kin|**2 = sum_mu |J_mu @ E_kin|**2      (sum of contributions of all final states with E_kin)
-        for nmu in range (0,n_fin_max+1):           # loop over all mu, calculate J_mu = J_dir,mu + J_nondir,mu
-            E_fin_au = E_fin_au_1 + E_mus[nmu]      # E_fin_au_1: inputted electronic E_fin_au, E_mus: Morse vibrational eigenvalues of fin state
-    #        Er_au = Er_a_au
-=======
         for nmu in range (0, n_fin_max + 1):           # loop over all mu, calculate J_mu = J_dir,mu + J_nondir,mu
             E_fin_au = E_fin_au_1 + E_mus[nmu]      # E_fin_au_1: inputted electronic E_fin_au, E_mus: vibrational eigenvalues of fin state
     #            Er_au = Er_a_au
->>>>>>> c1927ea7
             
             # Direct term
             if (integ_outer == "quadrature"):
                 I1 = ci.complex_quadrature(fun_t_dir_1, (-TX_au/2), TX_au/2)
                 dir_J1 = prefac_dir1 * I1[0] * gs_fin[0][nmu]        # [0] of quad integ result = integral (rest is est error & info); FC = <mu_n|kappa_0>
-<<<<<<< HEAD
-
-=======
 #                    print(nmu, gs_fin[0][nmu], dir_J1)   #?
     
->>>>>>> c1927ea7
             elif (integ_outer == "romberg"):
                 I1 = ci.complex_romberg(fun_t_dir_1, (-TX_au/2), TX_au/2)
                 dir_J1 = prefac_dir1 * I1 * gs_fin[0][nmu]           # romberg returns only the integral, so no [0] necessary
@@ -899,12 +809,6 @@
                      + res_J1
                      + indir_J1
                      )
-<<<<<<< HEAD
-   
-            # Total trs prob (@E_kin, t) = sum_mu |J_mu|**2
-            square = np.absolute(J + dir_J1)**2     # |J_mu|**2
-            sum_square = sum_square + square        # |J|**2 = sum_mu |J_mu|**2
-=======
     
             # Total trs prob (@E_kin, t) = sum_mu |J_mu|**2
             # For cont rep fin: int (dE_mu |J_mu|**2 E-DOS(E_mu)) = int (dR_mu |J_mu|**2 R-DOS(R_mu))
@@ -918,21 +822,14 @@
             #print(f'nmu = {nmu:>3}  f = {factor:.5f}  osq = {old_square:.5E}  sq = {square:.5E}  sum = {sum_square:.5E}')
             #outfile.write(f'nmu = {nmu:>3}  f = {factor:.5f}  osq = {old_square:.5E}  sq = {square:.5E}  sum = {sum_square:.5E}\n')
 
->>>>>>> c1927ea7
         squares = np.append(squares, sum_square)
 
         string = in_out.prep_output(sum_square, E_kin_au, t_au)     # returns str: E_kin_eV, t_s, sum_square = intensity
         outlines.append(string)
         
         E_kin_au = E_kin_au + E_step_au     # @ t = const.
-<<<<<<< HEAD
-
-    
-
-=======
-    
-    
->>>>>>> c1927ea7
+    
+    
     in_out.doout_1f(pure_out, outlines)     # writes each (E_kin, t = const, |J|**2) triple in a sep line into output file
     in_out.doout_movie(movie_out, outlines)
     print()
@@ -943,15 +840,11 @@
             outfile.write(str(Ekins[max_pos[i]]) + '  ' + str(squares[max_pos[i]]) + '\n')
     
 
-
     t_au = t_au + timestep_au
 
 
-<<<<<<< HEAD
-
-
-=======
->>>>>>> c1927ea7
+
+
 dt_end = datetime.now()
 print(str(dt_end))
 print('Total runtime:', str(dt_end - dt_start))
