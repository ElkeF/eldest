--- conflicted
+++ resolved
@@ -11,23 +11,15 @@
 ##########################################################################
 # written by: Elke Fasshauer November 2020                               #
 # extended by: Alexander Riegel July 2023 - December 2024                #
-<<<<<<< HEAD
-# last change: 2025-04-19 AVR                                            #
-=======
 # last change: 2025-06-10 AVR                                            #
->>>>>>> 88af4076
 ##########################################################################
 
 import argparse
 from datetime import datetime
 import dill
-<<<<<<< HEAD
-import numpy as np
-=======
 import mpmath as mp
 import numpy as np
 from os import devnull
->>>>>>> 88af4076
 import scipy
 import scipy.integrate as integrate
 from scipy.signal import argrelextrema
@@ -81,26 +73,6 @@
                     "scipy.interpolate.PchipInterpolator(xarray,yarray)".
                     The file shall be binary and contain the functional dependence in a pickled form (preferably by dill).
                     +++ This option is incompatible with the -f/--fc option.''')
-<<<<<<< HEAD
-parser.add_argument('-p', '--partial', help='''If 'prefactor' or 'pre' is chosen, then the Gamma(R) dependence is incorporated
-                    only into the overlap integrals in the prefactors for the transition amplitude
-                    but not in W_lambda in the exponents. If 'exponent' or 'exp' or 'Wl' is chosen, the reverse is true.
-                    If none is given, the Gamma(R) dependence is incorporated in all relevant places (default).''')
-parser.add_argument('-F', '--FC', help='''Same as '-f' and '--fc', but for an additional set with overlap integrals
-                    without Gamma(R) dependence in the res-fin integrals. The file structure is the same as before.
-                    +++ This option is only available in combination with the -p/--partial option.''')
-args = parser.parse_args()
-
-infile = args.infile
-print(infile)
-
-#-------------------------------------------------------------------------
-# open outputfile
-outfile = open("eldest.out", mode='w')
-pure_out = open('full.dat', mode='w')
-movie_out = open('movie.dat', mode='w')
-#popfile = open("pop.dat", mode='w')
-=======
 #parser.add_argument('-p', '--partial', help='''If 'prefactor' or 'pre' is chosen, then the Gamma(R) dependence is incorporated
 #                    only into the overlap integrals in the prefactors for the transition amplitude
 #                    but not in W_lambda in the exponents. If 'exponent' or 'exp' or 'Wl' is chosen, the reverse is true.
@@ -115,7 +87,6 @@
 #                    onto the final state (needed for the spectrum) will be skipped. Also, progress will be written
 #                    to eldest.out as usual, but existing full.dat and movie.dat files will not be altered.''')
 args = parser.parse_args()
->>>>>>> 88af4076
 
 print(str(dt_start))
 outfile.write(str(dt_start) + '\n')
@@ -278,11 +249,7 @@
     print('VEr_au = ', VEr_au)
     outfile.write('VEr_au = ' + str(VEr_au) + '\n')
 elif Gamma_type == 'R6':
-<<<<<<< HEAD
-    if (args.partial in ('pre', 'prefactor', 'exp', 'exponent', 'Wl')):
-=======
     if partial_GamR:
->>>>>>> 88af4076
         VEr_au_woVR = VEr_au
         print('VEr_au = ', VEr_au)
         outfile.write('VEr_au = ' + str(VEr_au) + '\n')
@@ -290,11 +257,7 @@
     print('VEr_au_adjusted = ', VEr_au)
     outfile.write('VEr_au_adjusted = ' + str(VEr_au) + '\n')
 elif Gamma_type == 'external':
-<<<<<<< HEAD
-    if (args.partial in ('pre', 'prefactor', 'exp', 'exponent', 'Wl')):
-=======
     if partial_GamR:
->>>>>>> 88af4076
         VEr_au_woVR = VEr_au
         print('VEr_au = ', VEr_au)
         outfile.write('VEr_au = ' + str(VEr_au) + '\n')
@@ -411,35 +374,6 @@
 for l in range(0,n_res_max+1):
     res_fin.append(list())
 
-<<<<<<< HEAD
-if not (Gamma_type == 'external') and not (args.gamma == None):
-    outfile.close
-    pure_out.close
-    movie_out.close
-    sys.exit('!!! Gamma-R-dependence file was provided although Gamma_type is not "external". Programme terminated.')
-elif (Gamma_type == 'external') and (args.fc == None) and (args.gamma == None):
-    outfile.close
-    pure_out.close
-    movie_out.close
-    sys.exit('!!! Gamma_type is "external" but no additional input file was provided. Programme terminated.')
-elif not (args.fc == None) and not (args.gamma == None):
-    outfile.close
-    pure_out.close
-    movie_out.close
-    sys.exit('!!! Two additional input files were provided. Programme terminated.')
-elif (fin_pot_type == 'morse') and not (args.fc == None):
-    outfile.close
-    pure_out.close
-    movie_out.close
-    sys.exit('!!! FC input is not supported for Morse-potential final states. Programme terminated.')
-
-if Gamma_type == 'const':
-    V_of_R = lambda R: 1
-    args.partial = None     # If Gamma(R)=const., then FC integrals with and without Gamma(R) are identical
-elif Gamma_type == 'R6':
-    V_of_R = lambda R: R**(-3)
-elif not (args.gamma == None):
-=======
 if not fc_precalc and args.fc:
     outfile.close
     pure_out.close
@@ -508,46 +442,16 @@
 elif Gamma_type == 'R6':
     V_of_R = lambda R: R**(-3)
 elif args.gamma:
->>>>>>> 88af4076
     with open(args.gamma, 'rb') as gammafile:
         Gamma_of_R = dill.load(gammafile)
     V_of_R = lambda R: np.sqrt(Gamma_of_R(R) / (2*np.pi))
 else:                           # For 'external' but from FC file
     V_of_R = lambda R: 1
 
-<<<<<<< HEAD
-if (args.partial in ('pre', 'prefactor', 'exp', 'exponent', 'Wl')):
-    res_fin_woVR = []
-    for l in range(0,n_res_max+1):
-        res_fin_woVR.append(list())
-    if not (args.fc == None) and (args.FC == None):     # If -f and -p but not -F, throw error (FC calc code would have to be changed)
-        outfile.close
-        pure_out.close
-        movie_out.close
-        sys.exit('!!! Combination of -f and -p requires -F at the moment. Programme terminated.')
-    if not (args.FC == None) and (args.fc == None):     # If -F and -p but not -f, throw error (FC calc code would have to be changed)
-        outfile.close
-        pure_out.close
-        movie_out.close
-        sys.exit('!!! Combination of -F and -p requires -f at the moment. Programme terminated.')
-elif not (args.partial == None):
-    outfile.close
-    pure_out.close
-    movie_out.close
-    sys.exit('!!! Requested use of overlap integrals with and without Gamma-of-R dependence unknown. Programme terminated.')
-else:
-    args.partial = None     # Just to be safe, should be so anyway at this point.
-    if not (args.FC == None):
-        outfile.close
-        pure_out.close
-        movie_out.close
-        sys.exit('!!! FC input without Gamma-of-R dependence was provided without -p/--partial option. Programme terminated.')
-=======
 if partial_GamR:
     res_fin_woVR = []
     for l in range(0,n_res_max+1):
         res_fin_woVR.append(list())
->>>>>>> 88af4076
 
 
 # Numerical integration failsafe check: calculate test FC overlap integral
@@ -612,11 +516,7 @@
                                  l,res_a,res_Req,res_de,R_min,R_max,
                                  V_of_R=V_of_R)      # Gamma(R) dependence only influences res-fin FC integrals (interaction mediated by V)
             res_fin[l].append(FC)
-<<<<<<< HEAD
-            if not (args.partial == None):
-=======
             if partial_GamR:
->>>>>>> 88af4076
                 FC = wf.mp_FCmor_mor(m,fin_a,fin_Req,fin_de,red_mass,
                                      l,res_a,res_Req,res_de,R_min,R_max,
                                      V_of_R=lambda R: 1)
@@ -624,11 +524,7 @@
 
 
 elif (fin_pot_type in ('hyperbel','hypfree')):
-<<<<<<< HEAD
-    if not (args.fc == None):            # If an FC input file is provided, read in the gs-fin and res-fin FC integrals from it and skip their calculation
-=======
     if args.fc:            # If an FC input file is provided, read in the gs-fin and res-fin FC integrals from it and skip their calculation
->>>>>>> 88af4076
         gs_fin, res_fin, n_fin_max_list, n_fin_max_X = in_out.read_fc_input(args.fc)
         R_start = R_start_EX_max        # Initialize R_start at the lowest considered value (then increase R_start by a constant R_hyp_step)
         for m in range(0,n_fin_max_X+1):
@@ -636,11 +532,7 @@
             E_mus.insert(0,E_mu)        # Present loop starts at high energies, but these shall get high mu numbers = stand at the end of the lists -> fill lists from right to left
             R_start = R_start + R_hyp_step
         norm_factor = 1.
-<<<<<<< HEAD
-        if not (args.partial == None):
-=======
         if partial_GamR:
->>>>>>> 88af4076
             gs_fin_woVR, res_fin_woVR, n_fin_max_list_woVR, n_fin_max_X_woVR = in_out.read_fc_input(args.FC)
             if not (gs_fin_woVR == gs_fin and n_fin_max_list_woVR == n_fin_max_list
                     and n_fin_max_X_woVR == n_fin_max_X and len(res_fin) == len(res_fin_woVR)):
@@ -648,10 +540,7 @@
                 outfile.close
                 pure_out.close
                 movie_out.close
-<<<<<<< HEAD
-=======
                 wp_res_out.close
->>>>>>> 88af4076
                 sys.exit('!!! Files of FC integrals with and without Gamma(R) dependence are incompatible. Programme terminated.')
 
     else:
@@ -677,11 +566,7 @@
                 res_fin[l].insert(0,FC)
                 print(f'l = {l}, res_fin = {FC: 10.10E}, |res_fin| = {np.abs(FC):10.10E}')   #?
     #            outfile.write(f'l = {l}, res_fin = {FC: 10.10E}, |res_fin| = {np.abs(FC):10.10E}\n')   #?
-<<<<<<< HEAD
-                if not (args.partial == None):
-=======
                 if partial_GamR:
->>>>>>> 88af4076
                     FC = FCfunc(l,res_a,res_Req,res_de,red_mass,
                                 fin_hyp_a,fin_hyp_b,R_start,R_min,R_max,
                                 V_of_R=lambda R: 1)
@@ -781,11 +666,7 @@
     print("All overlaps between ground or resonance state and final state\n outside the indicated quantum numbers are considered zero")
     outfile.write("All overlaps between ground or resonance state and final state\n outside the indicated quantum numbers are considered zero\n")
 
-<<<<<<< HEAD
-if not (args.partial == None):
-=======
 if partial_GamR:
->>>>>>> 88af4076
     print()
     print('-----------------------------------------------------------------')
     print("Franck-Condon overlaps between final & resonance state - no V(R)")
@@ -809,15 +690,9 @@
                     print(('{:5d}  {:5d}  {: 14.10E}'.format(l,m,FC)))
                     print('   ...')
     print('These additional overlaps without the V(R) dependence are used\n only in',
-<<<<<<< HEAD
-            'the prefactors to the time integrals' if (args.partial in ('pre', 'prefactor')) else 'the calculation of the W_lambda values')
-    outfile.write('These additional overlaps without the V(R) dependence are used\n only in '
-            + ('the prefactors to the time integrals' if (args.partial in ('pre', 'prefactor')) else 'the calculation of the W_lambda values')
-=======
             'the prefactors to the time integrals' if (partial_GamR == 'pre') else 'the calculation of the W_lambda values')
     outfile.write('These additional overlaps without the V(R) dependence are used\n only in '
             + ('the prefactors to the time integrals' if (partial_GamR == 'pre') else 'the calculation of the W_lambda values')
->>>>>>> 88af4076
             + '\n')
 
 # sum over mup of product <lambda|mup><mup|kappa>       where mup means mu prime
@@ -830,11 +705,7 @@
     for m in range (0, n_fin_max + 1):
         if (fin_pot_type in ('hyperbel','hypfree')):            # R-DOS for 'integration' over R_mu instead of [E_]mu
             factor = R_hyp_step * E_mus[m]**2 / fin_hyp_a
-<<<<<<< HEAD
-        if not (args.partial in ('exp', 'exponent', 'Wl')):
-=======
         if not partial_GamR == 'exp':
->>>>>>> 88af4076
             tmp = np.conj(res_fin[l][m]) * gs_fin[0][m] * factor    # <mu|lambda>* <mu|kappa=0> = <lambda|mu><mu|kappa=0> = <l|m><m|k=0>
         else:   # If Gamma(R) only in exponent (i.e. Wl), then indir_FCsums is woVR since it is part of prefactor
             tmp = np.conj(res_fin_woVR[l][m]) * gs_fin[0][m] * factor
@@ -859,11 +730,7 @@
     for m in range (0, n_fin_max + 1):
         if (fin_pot_type in ('hyperbel','hypfree')):
             factor = R_hyp_step * np.array(E_mus[m])**2 / fin_hyp_a
-<<<<<<< HEAD
-        if not (args.partial in ('pre', 'prefactor')):
-=======
         if not partial_GamR == 'pre':
->>>>>>> 88af4076
             tmp = tmp + VEr_au**2 * np.abs(res_fin[l][m])**2 * factor      # W_l = sum_m ( VEr**2 |<m|l>|**2 ) for Morse or W_l = sum_m ( DeltaR R-DOS(m) VEr**2 |<m|l>|**2 ) for cont vibr fin states
         else:
             tmp = tmp + VEr_au_woVR**2 * np.abs(res_fin_woVR[l][m])**2 * factor
@@ -995,15 +862,6 @@
 
 #-------------------------------------------------------------------------
 # constants / prefactors
-<<<<<<< HEAD
-if not (args.partial in ('exp', 'exponent', 'Wl')):
-    prefac_res1 = VEr_au * rdg_au / (n_res_max + 1)
-    prefac_indir1 = -1j * np.pi * VEr_au**2 * cdg_au_V / (n_res_max + 1)
-else:
-    prefac_res1 = VEr_au_woVR * rdg_au / (n_res_max + 1)
-    prefac_indir1 = -1j * np.pi * VEr_au_woVR**2 * cdg_au_V / (n_res_max + 1)
-=======
->>>>>>> 88af4076
 prefac_dir1 = 1j * cdg_au_V
 if not partial_GamR == 'exp':
     prefac_res1 = VEr_au * rdg_au / (n_res_max + 1)
@@ -1041,73 +899,6 @@
     outfile.write('t_s = ' + str(t_s) + '\n')
     movie_out.write('"' + format(t_s*1E15, '.3f') + ' fs' + '"' + '\n')
     cnt = 0     # initialize counter for printing progress
-<<<<<<< HEAD
-    while (E_kin_au <= E_max_au):
-        if (cnt == 4):  # print progress: for each E_kin one '-', but for every fifth one '|' instead
-            print('|', end = '', flush = True)
-            cnt = 0
-        else:
-            print('-', end = '', flush = True)
-            cnt = cnt + 1
-        #print(f'{sciconv.hartree_to_ev(E_kin_au):.2} eV')           #?
-        #outfile.write(f'{sciconv.hartree_to_ev(E_kin_au):.2} eV\n') #?
-        p_au = np.sqrt(2*E_kin_au)
-        sum_square = 0      # Total spectrum |J @ E_kin|**2 = sum_mu |J_mu @ E_kin|**2  (sum of contributions of all final states with E_kin); for continuous mu: int ~ sum
-        if t_au==-TX_au/2:
-            squares = np.append(squares, 0.)
-            string = in_out.prep_output(0., E_kin_au, t_au)
-            outlines.append(string)
-            E_kin_au = E_kin_au + E_step_au
-            continue
-
-        for nmu in range (0, n_fin_max + 1):           # loop over all mu, calculate J_mu = J_dir,mu + J_nondir,mu
-            E_fin_au = E_fin_au_1 + E_mus[nmu]      # E_fin_au_1: inputted electronic E_fin_au, E_mus: vibrational eigenvalues of fin state
-    #            Er_au = Er_a_au
-            
-            # Direct term
-            if (integ_outer == "quadrature"):
-                I1 = ci.complex_quadrature(fun_t_dir_1, (-TX_au/2), t_au)
-                dir_J1 = prefac_dir1 * I1[0] * gs_fin[0][nmu]        # [0] of quad integ result = integral (rest is est error & info); FC = <mu_n|kappa_0>
-
-            elif (integ_outer == "romberg"):
-                I1 = ci.complex_romberg(fun_t_dir_1, (-TX_au/2), t_au)
-                dir_J1 = prefac_dir1 * I1 * gs_fin[0][nmu]           # romberg returns only the integral, so no [0] necessary
-             
-            # J_nondir,mu = sum_lambda J_nondir,mu,lambda = sum_lambda (J_res,mu,lambda + J_indir,mu,lambda)
-            J = 0
-            for nlambda in range (0,n_res_max+1):
-                if (fin_pot_type in ('hyperbel','hypfree') and nmu > n_fin_max_list[nlambda]):  # J_nondir,mu,lambda = 0 if repulsive |fin>|mu> lies higher than |res>|lambda>
-                    continue
-                E_lambda = E_lambdas[nlambda]
-                W_au = W_lambda[nlambda]
-                if (integ_outer == "quadrature"):
-                    res_I = ci.complex_quadrature(res_outer_fun, (-TX_au/2), t_au)
-    
-                    if not (args.partial in ('exp', 'exponential', 'Wl')):
-                        res_J1 = (prefac_res1 * res_I[0]
-                                  * gs_res[0][nlambda] * res_fin[nlambda][nmu])
-                        indir_J1 = (prefac_indir1 * res_I[0]
-                                    * indir_FCsums[nlambda] * res_fin[nlambda][nmu])
-                    else:
-                        res_J1 = (prefac_res1 * res_I[0]
-                                  * gs_res[0][nlambda] * res_fin_woVR[nlambda][nmu])
-                        indir_J1 = (prefac_indir1 * res_I[0]
-                                    * indir_FCsums[nlambda] * res_fin_woVR[nlambda][nmu])
-
-                elif (integ_outer == "romberg"):
-                    res_I = ci.complex_romberg(res_outer_fun, (-TX_au/2), t_au)
-                
-                    if not (args.partial in ('exp', 'exponential', 'Wl')):
-                        res_J1 = (prefac_res1 * res_I
-                                  * gs_res[0][nlambda] * res_fin[nlambda][nmu])
-                        indir_J1 = (prefac_indir1 * res_I
-                                    * indir_FCsums[nlambda] * res_fin[nlambda][nmu])
-                    else:
-                        res_J1 = (prefac_res1 * res_I
-                                  * gs_res[0][nlambda] * res_fin_woVR[nlambda][nmu])
-                        indir_J1 = (prefac_indir1 * res_I
-                                    * indir_FCsums[nlambda] * res_fin_woVR[nlambda][nmu])
-=======
     if not wavepac_only: 
         while (E_kin_au <= E_max_au):
             if (cnt == 4):  # print progress: for each E_kin one '-', but for every fifth one '|' instead
@@ -1135,7 +926,6 @@
                 if (integ_outer == "quadrature"):
                     I1 = ci.complex_quadrature(fun_t_dir_1, (-TX_au/2), t_au)
                     dir_J1 = prefac_dir1 * I1[0] * gs_fin[0][nmu]        # [0] of quad integ result = integral (rest is est error & info); FC = <mu_n|kappa_0>
->>>>>>> 88af4076
     
                 elif (integ_outer == "romberg"):
                     I1 = ci.complex_romberg(fun_t_dir_1, (-TX_au/2), t_au)
@@ -1266,42 +1056,6 @@
                 
                 # Direct term
                 if (integ_outer == "quadrature"):
-<<<<<<< HEAD
-                    res_I = ci.complex_quadrature(res_outer_fun, (-TX_au/2), TX_au/2)
-                    
-                    if not (args.partial in ('exp', 'exponential', 'Wl')):
-                        res_J1 = (prefac_res1 * res_I[0]
-                                  * gs_res[0][nlambda] * res_fin[nlambda][nmu])
-                        indir_J1 = (prefac_indir1 * res_I[0]
-                                    * indir_FCsums[nlambda] * res_fin[nlambda][nmu])
-#                        print(nmu, nlambda, 'res_J1 =', res_J1, 'indir_J1 =', indir_J1)   #?
-                    else:
-                        res_J1 = (prefac_res1 * res_I[0]
-                                  * gs_res[0][nlambda] * res_fin_woVR[nlambda][nmu])
-                        indir_J1 = (prefac_indir1 * res_I[0]
-                                    * indir_FCsums[nlambda] * res_fin_woVR[nlambda][nmu])
-#                        print(nmu, nlambda, 'res_J1 =', res_J1, 'indir_J1 =', indir_J1)   #?
-    
-                elif (integ_outer == "romberg"):
-                    res_I = ci.complex_romberg(res_outer_fun, (-TX_au/2), TX_au/2)
-                    
-                    if not (args.partial in ('exp', 'exponential', 'Wl')):
-                        res_J1 = (prefac_res1 * res_I
-                                  * gs_res[0][nlambda] * res_fin[nlambda][nmu])
-                        indir_J1 = (prefac_indir1 * res_I
-                                    * indir_FCsums[nlambda] * res_fin[nlambda][nmu])
-                    else:
-                        res_J1 = (prefac_res1 * res_I
-                                  * gs_res[0][nlambda] * res_fin_woVR[nlambda][nmu])
-                        indir_J1 = (prefac_indir1 * res_I
-                                    * indir_FCsums[nlambda] * res_fin_woVR[nlambda][nmu])
-
-
-                J = (J
-                     + res_J1
-                     + indir_J1
-                     )
-=======
                     I1 = ci.complex_quadrature(fun_t_dir_1, (-TX_au/2), TX_au/2)
                     dir_J1 = prefac_dir1 * I1[0] * gs_fin[0][nmu]        # [0] of quad integ result = integral (rest is est error & info); FC = <mu_n|kappa_0>
     #                    print(nmu, gs_fin[0][nmu], dir_J1)   #?
@@ -1348,7 +1102,6 @@
                             indir_J1 = (prefac_indir1 * res_I
                                         * indir_FCsums[nlambda] * res_fin_woVR[nlambda][nmu])
     
->>>>>>> 88af4076
     
                     J = (J
                          + res_J1
