#!/usr/bin/python

##########################################################################
#                             WELLENFKT                                  #
##########################################################################
# Purpose: Determine Franck-Condon factors and eigenenergies of Morse    #
#          potentials based on analytical solutions                      #
#          of Morse-Potentials (JCP 88, 4535 (1988).)                    #
##########################################################################
# written by: Elke Fasshauer August 2019                                 #
##########################################################################

import scipy.integrate as integrate
#from scipy.special import gamma
from scipy.special import factorial
#from scipy.special import eval_genlaguerre
#from scipy.special import genlaguerre
import numpy as np
import sciconv as sc
#import in_out
#import sys
#import warnings
import potentials
<<<<<<< HEAD
=======
import complex_integration as ci
from mpmath import coulombf, coulombg
>>>>>>> c1927ea7

#-------------------------------------------------------------------------

#n = 0
#n1 = n
#n2 = n

#-------------------------------------------------------------------------
# Parameters for potentials
#-------------------------------------------------------------------------
#Bedenke, dass diese Parameter Grottenschlecht sind
#gs_de      =  0.0001107257
#gs_a       =  1.105308
#gs_Req     =  5.918877
#gs_const   = -0.00018536
#
#u_de       =  0.096727
#u_a        =  0.447152
#u_Req      =  4.523888
#u_const    = -256.233965
#
#g_de       = 0.079073
#g_a        = 0.143584
#g_Req      = 10.003604
#g_const    = -256.182536
#
#mass1 = 20.1797
#mass2 = 20.1797
#-------------------------------------------------------------------------

#red_mass_gmol = mass1 * mass2 / (mass1 + mass2)
#red_mass = sc.gmol_to_me(red_mass_gmol)
#print "redmass = ", red_mass

def red_mass_au(mass1,mass2):
    red_mass_gmol = mass1 * mass2 / (mass1 + mass2)
    red_mass_au = sc.gmol_to_me(red_mass_gmol)
    return red_mass_au


def eigenvalue(n, De, alpha, red_mass):
    En =   (n + 0.5) * alpha * np.sqrt(2*De / red_mass) \
         - (n + 0.5)**2 * alpha**2 / (2* red_mass)
    return En

def sqrt_fact(real):
    if (np.absolute(1 - real) < 1.0E-7):
        return np.sqrt(real)
    elif real < 1.0:
        return np.sqrt(factorial(real) )
    else:
        return np.sqrt(real) * sqrt_fact(real-1)

#print "Grundzustand:"
#print "Potentialtiefe", gs_de
#print eigenvalue(n, gs_de, gs_a, red_mass)
#
#print "--------------------------------"



#####
# Provide everything in atomic units from here on!
# I. e. all energies (De, V_hyp_b) in Hartree, all lengths (R, Req, Rmin, Rmax) in Bohr,
# all inverse lengths (alpha) in inverse Bohr, all masses (red_mass) in electron masses,
# all composite quantities (V_hyp_a) in the respective atomic units.
#####

def const_s_psi(R,n,s,alpha,Req,lambda_param):
    z = 2* lambda_param * np.exp(-alpha * (R - Req))
    if (n == 0):
        psi_0 = ( 1.0 
                     * np.sqrt(alpha) # not mentioned part of norm. fact.
                     # needed due to different type of Laguerre polyomials
                     #/ sqrt_fact(2*lambda_param-2) alternative normalization
                     # factor based on Eq. (41)
                     * np.sqrt(s) * sqrt_fact(n) / sqrt_fact(s+n)
                     * z**(s/4) #improves numerical stability to split
                     * np.exp(-z / 2)
                     * z**(s/4)
                     )
        return psi_0
    elif (n == 1):
        psi_1 = ( 1.0 
                     * (2*n + s -1 -z)
                     * np.sqrt(1./(n*(s + n)))
                     )
        return psi_1 * const_s_psi(R,n-1,s,alpha,Req,lambda_param)
    else:
        prefac  =  np.sqrt(1./(n*(s + n)))
        prefac1 =  (2 * n + s -1 - z)
        prefac2 = np.sqrt((n-1) * (n + s - 1))
        return prefac * (  prefac1 * const_s_psi(R,n-1,s,alpha,Req,lambda_param)
                         - prefac2 * const_s_psi(R,n-2,s,alpha,Req,lambda_param)  )


def psi_n(R,n,alpha,Req,red_mass,De):
    lambda_param = np.sqrt(2*red_mass*De) / alpha
    s = 2*lambda_param - 2*n - 1
    psi = const_s_psi(R,n,s,alpha,Req,lambda_param)
    return psi
    

def FC(n1,alpha1,Req1,De1,red_mass,n2,alpha2,Req2,De2,R_min,R_max,**kwargs):
    lim = kwargs.get("limit", 50)
    eps = kwargs.get("epsabs", 1.49e-8)
    func = lambda R: (np.conj(psi_n(R,n1,alpha1,Req1,red_mass,De1))
                            * psi_n(R,n2,alpha2,Req2,red_mass,De2) )
    tmp = integrate.quad(func, R_min, R_max, epsabs=eps, limit=lim)
    FC = tmp[0]
    return FC
<<<<<<< HEAD
=======


def psi_freehyp(R,a,b,red_mass,R_start,phase=0):    # model: free particle with energy corresponding to a point (at R_start) on a hyperbola, psi = 0 for section left of R_start
    a_eV = sc.hartree_to_ev(a)
    b_eV = sc.hartree_to_ev(b)
    E_au = potentials.hyperbel(a_eV,b_eV,R_start) - b 
    if (R <= R_start):
        psi = 0
    else:
        K_au = np.sqrt(2 * red_mass * E_au)              # momentum of the nuclear system
        norm = np.sqrt(red_mass / (2 * np.pi * K_au))    # normalization factor for energy-normalized plane wave
        psi = norm * np.exp(1.j * (K_au * (R - R_start) + phase))
    return psi


def FCmor_freehyp(n1,alpha1,Req1,De1,red_mass,V2a,V2b,R_start,R_min,R_max,**kwargs):
    lim = kwargs.get("limit", 50)
    phi = kwargs.get("phase", 0)
    eps = kwargs.get("epsabs", 1.49e-8)
    func = lambda R: (np.conj(psi_n(R,n1,alpha1,Req1,red_mass,De1))
                            * psi_freehyp(R,V2a,V2b,red_mass,R_start,phi) )
    tmp = ci.complex_quadrature(func, R_min, R_max, epsabs=eps, limit=lim)
    FC = tmp[0]
    return FC


def FCfreehyp_freehyp(V1a,V1b,R_start1,red_mass,V2a,V2b,R_start2,R_min,R_max,**kwargs):
    lim = kwargs.get("limit", 50)
    phi1 = kwargs.get("phase1", 0)
    phi2 = kwargs.get("phase2", 0)
    eps = kwargs.get("epsabs", 1.49e-8)
    func = lambda R: (np.conj(psi_freehyp(R,V1a,V1b,red_mass,R_start1,phi1))
                            * psi_freehyp(R,V2a,V2b,red_mass,R_start2,phi2) )
    tmp = ci.complex_quadrature(func, R_min, R_max, epsabs=eps, limit=lim)
    FC = tmp[0]
    return FC


def psi_free(R,a,b,red_mass,R_start,phase=0):    # model: free particle with energy corresponding to a point (at R_start) on a hyperbola
    a_eV = sc.hartree_to_ev(a)
    b_eV = sc.hartree_to_ev(b)
    E_au = potentials.hyperbel(a_eV,b_eV,R_start) - b 
    K_au = np.sqrt(2 * red_mass * E_au)              # momentum of the nuclear system
    norm = np.sqrt(red_mass / (2 * np.pi * K_au))    # normalization factor for energy-normalized plane wave
    psi = norm * np.exp(1.j * (K_au * (R - R_start) + phase))
    return psi

def norm_free(R,a,b,red_mass,R_start,**kwargs):
    lim = kwargs.get("limit", 50)
    phi = kwargs.get("phase", 0)
    eps = kwargs.get("epsabs", 1.49e-8)
    func = lambda R: (np.conj(psi_free(R,a,b,red_mass,R_start,phi))
                            * psi_free(R,a,b,red_mass,R_start,phi) )
    tmp = ci.complex_quadrature(func, R_min, R_max, epsabs=eps, limit=lim)
    FC = tmp[0]
    return FC


def psi_hyp(R,a,b,red_mass,R_start):        # model: particle in a hyperbolic potential a/R + b, energy chosen to be a/R_start
    a_eV = sc.hartree_to_ev(sc.bohr_to_angstrom(a))
    b_eV = sc.hartree_to_ev(b)
    E_au = potentials.hyperbel(a_eV,b_eV,R_start) - b
    K_au = np.sqrt(2 * red_mass * E_au)             # momentum of the nuclear system
    norm = np.sqrt(2 * red_mass / (np.pi * K_au))   # normalization factor for energy-normalized plane wave (F_kL = sqrt(2/pi) * F_L is k-normalized, F_EL = sqrt(m/k) * F_kL)
    eta = a * red_mass / K_au
    z = K_au * R
    func = coulombf(l = 0, eta = eta, z = z, maxterms=10**6)      # so that psi->sin[K*Theta(x)] for x->inf and regular (for x->0)
    #func = coulombg(l = 0, eta = eta, z = z) + 1.j * coulombf(l = 0, eta = eta, z = z)      # lin comb chosen so that psi->exp[iKx] for x->inf (up to a constant phase shift)
    psi = norm * func
    return float(psi)


def FCmor_hyp(n1,alpha1,Req1,De1,red_mass,V2a,V2b,R_start,R_min,R_max,**kwargs):
    lim = kwargs.get("limit", 50)
    eps = kwargs.get("epsabs", 1.49e-8)
    func = lambda R: (np.conj(psi_n(R,n1,alpha1,Req1,red_mass,De1))
                            * psi_hyp(R,V2a,V2b,red_mass,R_start) )
    tmp = ci.complex_quadrature(func, R_min, R_max, epsabs=eps, limit=lim)
    FC = tmp[0]
    return FC

>>>>>>> c1927ea7

def FCR6(n1,alpha1,Req1,De1,red_mass,n2,alpha2,Req2,De2,R_min,R_max):
    func = lambda R: (np.conj(psi_n(R,n1,alpha1,Req1,red_mass,De1))
                            * psi_n(R,n2,alpha2,Req2,red_mass,De2) * (1/R**3))
    tmp = integrate.quad(func, R_min, R_max)
    FC = tmp[0]
    return FC

    
#R_min = sc.angstrom_to_bohr(1.5)
#R_max = sc.angstrom_to_bohr(30.0)
#
#print "R_min = ", R_min
#print "R_max = ", R_max
#
#FCO = FC(n1,u_a,u_Req,u_de,red_mass,n2,u_a,u_Req,u_de,R_min,R_max)
#
#print "FC = ", FCO


<|MERGE_RESOLUTION|>--- conflicted
+++ resolved
@@ -21,11 +21,8 @@
 #import sys
 #import warnings
 import potentials
-<<<<<<< HEAD
-=======
 import complex_integration as ci
 from mpmath import coulombf, coulombg
->>>>>>> c1927ea7
 
 #-------------------------------------------------------------------------
 
@@ -137,8 +134,6 @@
     tmp = integrate.quad(func, R_min, R_max, epsabs=eps, limit=lim)
     FC = tmp[0]
     return FC
-<<<<<<< HEAD
-=======
 
 
 def psi_freehyp(R,a,b,red_mass,R_start,phase=0):    # model: free particle with energy corresponding to a point (at R_start) on a hyperbola, psi = 0 for section left of R_start
@@ -160,6 +155,17 @@
     eps = kwargs.get("epsabs", 1.49e-8)
     func = lambda R: (np.conj(psi_n(R,n1,alpha1,Req1,red_mass,De1))
                             * psi_freehyp(R,V2a,V2b,red_mass,R_start,phi) )
+    tmp = ci.complex_quadrature(func, R_min, R_max, epsabs=eps, limit=lim)
+    FC = tmp[0]
+    return FC
+
+
+def FCmor_freehyp_R6(n1,alpha1,Req1,De1,red_mass,V2a,V2b,R_start,R_min,R_max,**kwargs):
+    lim = kwargs.get("limit", 50)
+    phi = kwargs.get("phase", 0)
+    eps = kwargs.get("epsabs", 1.49e-8)
+    func = lambda R: (np.conj(psi_n(R,n1,alpha1,Req1,red_mass,De1))
+                            * psi_freehyp(R,V2a,V2b,red_mass,R_start,phi) * R**(-3) )
     tmp = ci.complex_quadrature(func, R_min, R_max, epsabs=eps, limit=lim)
     FC = tmp[0]
     return FC
@@ -220,24 +226,27 @@
     FC = tmp[0]
     return FC
 
->>>>>>> c1927ea7
-
-def FCR6(n1,alpha1,Req1,De1,red_mass,n2,alpha2,Req2,De2,R_min,R_max):
-    func = lambda R: (np.conj(psi_n(R,n1,alpha1,Req1,red_mass,De1))
-                            * psi_n(R,n2,alpha2,Req2,red_mass,De2) * (1/R**3))
-    tmp = integrate.quad(func, R_min, R_max)
-    FC = tmp[0]
-    return FC
-
-    
+
+def FCmor_hyp_R6(n1,alpha1,Req1,De1,red_mass,V2a,V2b,R_start,R_min,R_max,**kwargs):
+    lim = kwargs.get("limit", 50)
+    eps = kwargs.get("epsabs", 1.49e-8)
+    func = lambda R: (np.conj(psi_n(R,n1,alpha1,Req1,red_mass,De1))
+                            * psi_hyp(R,V2a,V2b,red_mass,R_start) * R**(-3) )
+    tmp = ci.complex_quadrature(func, R_min, R_max, epsabs=eps, limit=lim)
+    FC = tmp[0]
+    return FC
+
+
+def FCmor_mor_R6(n1,alpha1,Req1,De1,red_mass,n2,alpha2,Req2,De2,R_min,R_max,**kwargs):
+    lim = kwargs.get("limit", 50)
+    eps = kwargs.get("epsabs", 1.49e-8)
+    func = lambda R: (np.conj(psi_n(R,n1,alpha1,Req1,red_mass,De1))
+                            * psi_n(R,n2,alpha2,Req2,red_mass,De2) * R**(-3) )
+    tmp = integrate.quad(func, R_min, R_max, epsabs=eps, limit=lim)
+    FC = tmp[0]
+    return FC
+
+
+
 #R_min = sc.angstrom_to_bohr(1.5)
-#R_max = sc.angstrom_to_bohr(30.0)
-#
-#print "R_min = ", R_min
-#print "R_max = ", R_max
-#
-#FCO = FC(n1,u_a,u_Req,u_de,red_mass,n2,u_a,u_Req,u_de,R_min,R_max)
-#
-#print "FC = ", FCO
-
-
+#R_max = sc.angstrom_to_bohr(30.0)