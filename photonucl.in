--- conflicted
+++ resolved
@@ -4,19 +4,11 @@
 q             = 1
 # parameters of the investigated system
 # the ground state (vibrational gs of electronic gs) energy is being defined as EG = 0
-<<<<<<< HEAD
-Er_a_eV       =  49.9911         # resonance energy (at potential minimum) in eV
-Er_b_eV       =   0.0
-E_fin_eV      =  39.9004         # final state energy (at potential minimum) in eV
-tau_s         =  20E-15          # lifetime in s
-E_fin_eV_2    =   0.0
-=======
 Er_a_eV       =  49.7477         # resonance energy (at potential minimum) in eV
 Er_b_eV       =   0.0
 E_fin_eV      =  39.9004         # final state energy (at potential minimum) in eV
 tau_s         =  20E-15          # lifetime in s
 E_fin_eV_2    =   0.0 
->>>>>>> c1927ea7
 tau_a_s       =   0.0
 tau_b_s       =   0.0
 tau_s_2       =   0.0
@@ -40,26 +32,15 @@
 #
 # parameters of the simulation
 tmax_s        = 150.0E-15        # simulate until time tmax in s
-<<<<<<< HEAD
 timestep_s    = 149.9E-15        # evaluate expression every timestep_s seconds
 #
 E_min_eV      =  9.7995
 E_max_eV      = 10.5
-E_step_eV     =  0.001          # energy difference between different evaluated electron kinetic energies
+E_step_eV     =  0.001           # energy difference between different evaluated electron kinetic energies
 #
 integ         = analytic         # options: analytic, (quadrature, romberg - both currently unavailable)
 integ_outer   = quadrature       # options: quadrature, romberg
 Gamma_type    = R6               # options: const, R6, exp
-=======
-timestep_s    =   1.5E-15        # evaluate expression every timestep_s seconds 
-#
-E_min_eV      =  0.
-E_max_eV      = 11.
-E_step_eV     =  0.25            # energy difference between different evaluated electron kinetic energies
-#
-integ         = analytic         # options: analytic, (quadrature, romberg - both currently unavailable)
-integ_outer   = quadrature       # options: quadrature, romberg
->>>>>>> c1927ea7
 #
 # parameters for the nuclear dynamics
 mass1         = 20.1797          # in g/mol
@@ -73,18 +54,6 @@
 gs_Req        = 6.0
 gs_const      = 0.0
 # resonant state parameters
-<<<<<<< HEAD
-res_de        = 0.0003674932217572587
-res_a         = 4.9512
-res_Req       = 6.0
-res_const     = 0.0
-# final state parameters
-fin_a         = 0.0036749        # for morse: fin_de
-fin_b         = 21.7512          # for morse: fin_a
-fin_c         = 6.0              # for morse: fin_Req
-fin_d         = 0.0              # for morse: fin_const
-fin_pot_type  = morse            # options: morse
-=======
 res_de        = 0.0183747
 res_a         = 15.3994
 res_Req       = 6.0
@@ -100,5 +69,4 @@
 #fin_b         = 21.7512
 #fin_c         = 6.0
 #fin_d         = 0.0
-#fin_pot_type  = morse
->>>>>>> c1927ea7
+#fin_pot_type  = morse