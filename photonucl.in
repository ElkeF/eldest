# transitions dipole moments
rdg_au        = 0.70             # transition dipole moment into the resonance state
cdg_au        = 0.5              # transition dipole moment into any continuum state
q             = 1
# parameters of the investigated system
# the ground state (vibrational gs of electronic gs) energy is being defined as EG = 0
Er_a_eV       =  49.7477         # resonance energy (at potential minimum) in eV
Er_b_eV       =   0.0
E_fin_eV      =  39.9004         # final state energy (at potential minimum) in eV
tau_s         =  20E-15          # lifetime in s
E_fin_eV_2    =   0.0 
tau_a_s       =   0.0
tau_b_s       =   0.0
tau_s_2       =   0.0
interact_eV   =   0.0
#
# laser parameters
Omega_eV      = 50.0000          # mean photon energy of the XUV pulse in eV
n_X           = 10               # number of cycles within the XUV pulse
I_X           = 5.0E8            # intensity of the XUV pulse in W/cm^2
X_shape       = gauss            # options: gauss, sinsq
Xshape        = convoluted       # options: convoluted, infinite
#
# dressing laser parameters
omega_eV      = 1E-10            # IR pulse
n_L           = 0
I_L           = 0.0
delta_t_s     = 0.0
shift_step_s  = 0.0
phi           = 0
FWHM_L        = 0
#
# parameters of the simulation
tmax_s        = 150.0E-15        # simulate until time tmax in s
timestep_s    = 149.9E-15        # evaluate expression every timestep_s seconds
#
E_min_eV      =  9.7995
E_max_eV      = 10.5
E_step_eV     =  0.001           # energy difference between different evaluated electron kinetic energies
#
integ         = analytic         # options: analytic, (quadrature, romberg - both currently unavailable)
integ_outer   = quadrature       # options: quadrature, romberg
Gamma_type    = R6               # options: const, R6, external
#
fc_precalc    = False            # use file with pre-calculated "Franck-Condon overlap integrals" for gs-fin and res-fin, flag -f
partial_GamR  = None             # options: None, pre, exp (i. e. use Gamma-of-R dependence everywhere / only in prefactors / only in Wl)
part_fc_pre   = False            # use file with pre-calculated FC overlap integrals without Gamma-of-R dependence, flag -F
wavepac_only  = False            # calculate only the resonance-state projections, skip final-state projections'
#
# parameters for the nuclear dynamics
mass1         = 20.1797          # in g/mol
mass2         = 20.1797          # in g/mol
grad_delta    = 0.001
R_eq_AA       = 3.08
# vibrational states parameters  # provide everything in au (de in Hartree, a in inverse Bohr, Req in Bohr)
# ground-state parameters
gs_de         = 0.0001102
gs_a          = 1.5
gs_Req        = 6.0
gs_const      = 0.0
<<<<<<< HEAD
# resonance state parameters
=======
# resonance-state parameters
>>>>>>> 88af4076
res_de        = 0.0183747
res_a         = 15.3994
res_Req       = 6.0
res_const     = 0.0
# final-state parameters
fin_a         = 0.0833354        # for morse: fin_de; for hyperbel or hypfree: V_a in au (Hartree * Bohr)
fin_b         = 1.4699729        # for morse: fin_a; for hyperbel or hypfree: V_b in au (Hartree)
fin_c         = 0.01890          # for morse: fin_Req; for hyperbel or hypfree: step width for R_start for vibrational energies (fin_a/R_start) in au (Bohr)
fin_d         = 1.E-05           # for morse: fin_const; for hyperbel or hypfree: FC factor threshold for calculating the trs integral
fin_pot_type  = hyperbel         # options: morse, hyperbel, hypfree
## final-state parameters
#fin_a         = 0.003675
#fin_b         = 21.7512
#fin_c         = 6.0
#fin_d         = 0.0
#fin_pot_type  = morse<|MERGE_RESOLUTION|>--- conflicted
+++ resolved
@@ -58,11 +58,7 @@
 gs_a          = 1.5
 gs_Req        = 6.0
 gs_const      = 0.0
-<<<<<<< HEAD
-# resonance state parameters
-=======
 # resonance-state parameters
->>>>>>> 88af4076
 res_de        = 0.0183747
 res_a         = 15.3994
 res_Req       = 6.0
